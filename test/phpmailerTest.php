<?php
/**
 * PHPMailer - PHP email transport unit tests.
 *
 * PHP version 5.4.0
 * @package PHPMailer
 * @author Marcus Bointon <phpmailer@synchromedia.co.uk>
 * @author Andy Prevost
 * @copyright 2012 - 2015 Marcus Bointon
 * @copyright 2004 - 2009 Andy Prevost
 * @license http://www.gnu.org/copyleft/lesser.html GNU Lesser General Public License
 */

<<<<<<< HEAD
namespace PHPMailer\PHPMailer;
=======
require_once realpath('../PHPMailerAutoload.php');
>>>>>>> 177839e2

/**
 * PHPMailer - PHP email transport unit test class.
 */
class PHPMailerTest extends \PHPUnit_Framework_TestCase
{
    /**
     * Holds the phpmailer instance.
     * @private
     * @var PHPMailer
     */
    public $Mail;

    /**
     * Holds the SMTP mail host.
     * @public
     * @var string
     */
    public $Host = '';

    /**
     * Holds the change log.
     * @private
     * @var string[]
     */
    public $ChangeLog = [];

    /**
     * Holds the note log.
     * @private
     * @var string[]
     */
    public $NoteLog = [];

    /**
<<<<<<< HEAD
     * Default include path
     * @var string
     */
    public $INCLUDE_DIR = './';

    /**
=======
>>>>>>> 177839e2
     * PIDs of any processes we need to kill
     * @var array
     * @access private
     */
    private $pids = [];

    /**
     * Default include path
     * @var string
     */
    const INCLUDE_DIR = '../';

    /**
     * Run before each test is started.
     */
    public function setUp()
    {
<<<<<<< HEAD
        $this->INCLUDE_DIR = dirname(__DIR__); //Default to the dir above the test dir, i.e. the project home dir
        if (file_exists($this->INCLUDE_DIR . '/test/testbootstrap.php')) {
            include $this->INCLUDE_DIR . '/test/testbootstrap.php'; //Overrides go in here
=======
        if (file_exists('testbootstrap.php')) {
            include 'testbootstrap.php'; //Overrides go in here
>>>>>>> 177839e2
        }
        $this->Mail = new PHPMailer;
        $this->Mail->SMTPDebug = 3; //Full debug output
        $this->Mail->Priority = 3;
        $this->Mail->Encoding = '8bit';
        $this->Mail->CharSet = 'iso-8859-1';
        if (array_key_exists('mail_from', $_REQUEST)) {
            $this->Mail->From = $_REQUEST['mail_from'];
        } else {
            $this->Mail->From = 'unit_test@phpmailer.example.com';
        }
        $this->Mail->FromName = 'Unit Tester';
        $this->Mail->Sender = '';
        $this->Mail->Subject = 'Unit Test';
        $this->Mail->Body = '';
        $this->Mail->AltBody = '';
        $this->Mail->WordWrap = 0;
        if (array_key_exists('mail_host', $_REQUEST)) {
            $this->Mail->Host = $_REQUEST['mail_host'];
        } else {
            $this->Mail->Host = 'mail.example.com';
        }
        if (array_key_exists('mail_port', $_REQUEST)) {
            $this->Mail->Port = $_REQUEST['mail_port'];
        } else {
            $this->Mail->Port = 25;
        }
        $this->Mail->Helo = 'localhost.localdomain';
        $this->Mail->SMTPAuth = false;
        $this->Mail->Username = '';
        $this->Mail->Password = '';
        $this->Mail->addReplyTo('no_reply@phpmailer.example.com', 'Reply Guy');
        $this->Mail->Sender = 'unit_test@phpmailer.example.com';
        if (strlen($this->Mail->Host) > 0) {
            $this->Mail->Mailer = 'smtp';
        } else {
            $this->Mail->Mailer = 'mail';
        }
        if (array_key_exists('mail_to', $_REQUEST)) {
            $this->setAddress($_REQUEST['mail_to'], 'Test User', 'to');
        }
        if (array_key_exists('mail_cc', $_REQUEST) and strlen($_REQUEST['mail_cc']) > 0) {
            $this->setAddress($_REQUEST['mail_cc'], 'Carbon User', 'cc');
        }
    }

    /**
     * Run after each test is completed.
     */
    public function tearDown()
    {
        // Clean global variables
        $this->Mail = null;
        $this->ChangeLog = [];
        $this->NoteLog = [];

        foreach ($this->pids as $pid) {
            $p = escapeshellarg($pid);
            shell_exec("ps $p && kill -TERM $p");
        }
    }


    /**
     * Build the body of the message in the appropriate format.
     *
     * @private
     * @return void
     */
    public function buildBody()
    {
        $this->checkChanges();

        // Determine line endings for message
        if ($this->Mail->ContentType == 'text/html' || strlen($this->Mail->AltBody) > 0) {
            $eol = "<br>\r\n";
            $bullet_start = '<li>';
            $bullet_end = "</li>\r\n";
            $list_start = "<ul>\r\n";
            $list_end = "</ul>\r\n";
        } else {
            $eol = "\r\n";
            $bullet_start = ' - ';
            $bullet_end = "\r\n";
            $list_start = '';
            $list_end = '';
        }

        $ReportBody = '';

        $ReportBody .= '---------------------' . $eol;
        $ReportBody .= 'Unit Test Information' . $eol;
        $ReportBody .= '---------------------' . $eol;
        $ReportBody .= 'phpmailer version: ' . PHPMailer::VERSION . $eol;
        $ReportBody .= 'Content Type: ' . $this->Mail->ContentType . $eol;
        $ReportBody .= 'CharSet: ' . $this->Mail->CharSet . $eol;

        if (strlen($this->Mail->Host) > 0) {
            $ReportBody .= 'Host: ' . $this->Mail->Host . $eol;
        }

        // If attachments then create an attachment list
        $attachments = $this->Mail->getAttachments();
        if (count($attachments) > 0) {
            $ReportBody .= 'Attachments:' . $eol;
            $ReportBody .= $list_start;
            foreach ($attachments as $attachment) {
                $ReportBody .= $bullet_start . 'Name: ' . $attachment[1] . ', ';
                $ReportBody .= 'Encoding: ' . $attachment[3] . ', ';
                $ReportBody .= 'Type: ' . $attachment[4] . $bullet_end;
            }
            $ReportBody .= $list_end . $eol;
        }

        // If there are changes then list them
        if (count($this->ChangeLog) > 0) {
            $ReportBody .= 'Changes' . $eol;
            $ReportBody .= '-------' . $eol;

            $ReportBody .= $list_start;
            for ($i = 0; $i < count($this->ChangeLog); $i++) {
                $ReportBody .= $bullet_start . $this->ChangeLog[$i][0] . ' was changed to [' .
                    $this->ChangeLog[$i][1] . ']' . $bullet_end;
            }
            $ReportBody .= $list_end . $eol . $eol;
        }

        // If there are notes then list them
        if (count($this->NoteLog) > 0) {
            $ReportBody .= 'Notes' . $eol;
            $ReportBody .= '-----' . $eol;

            $ReportBody .= $list_start;
            for ($i = 0; $i < count($this->NoteLog); $i++) {
                $ReportBody .= $bullet_start . $this->NoteLog[$i] . $bullet_end;
            }
            $ReportBody .= $list_end;
        }

        // Re-attach the original body
        $this->Mail->Body .= $eol . $ReportBody;
    }

    /**
     * Check which default settings have been changed for the report.
     * @private
     * @return void
     */
    public function checkChanges()
    {
        if ($this->Mail->Priority != 3) {
            $this->addChange('Priority', $this->Mail->Priority);
        }
        if ($this->Mail->Encoding != '8bit') {
            $this->addChange('Encoding', $this->Mail->Encoding);
        }
        if ($this->Mail->CharSet != 'iso-8859-1') {
            $this->addChange('CharSet', $this->Mail->CharSet);
        }
        if ($this->Mail->Sender != '') {
            $this->addChange('Sender', $this->Mail->Sender);
        }
        if ($this->Mail->WordWrap != 0) {
            $this->addChange('WordWrap', $this->Mail->WordWrap);
        }
        if ($this->Mail->Mailer != 'mail') {
            $this->addChange('Mailer', $this->Mail->Mailer);
        }
        if ($this->Mail->Port != 25) {
            $this->addChange('Port', $this->Mail->Port);
        }
        if ($this->Mail->Helo != 'localhost.localdomain') {
            $this->addChange('Helo', $this->Mail->Helo);
        }
        if ($this->Mail->SMTPAuth) {
            $this->addChange('SMTPAuth', 'true');
        }
    }

    /**
     * Add a changelog entry.
     * @access private
     * @param string $sName
     * @param string $sNewValue
     * @return void
     */
    public function addChange($sName, $sNewValue)
    {
        $this->ChangeLog[] = [$sName, $sNewValue];
    }

    /**
     * Adds a simple note to the message.
     * @public
     * @param string $sValue
     * @return void
     */
    public function addNote($sValue)
    {
        $this->NoteLog[] = $sValue;
    }

    /**
     * Adds all of the addresses
     * @access public
     * @param string $sAddress
     * @param string $sName
     * @param string $sType
     * @return boolean
     */
    public function setAddress($sAddress, $sName = '', $sType = 'to')
    {
        switch ($sType) {
            case 'to':
                return $this->Mail->addAddress($sAddress, $sName);
            case 'cc':
                return $this->Mail->addCC($sAddress, $sName);
            case 'bcc':
                return $this->Mail->addBCC($sAddress, $sName);
        }
        return false;
    }

    /**
     * Check that we have loaded default test params.
     * Pretty much everything will fail due to unset recipient if this is not done.
     */
    public function testBootstrap()
    {
        $this->assertTrue(
<<<<<<< HEAD
            file_exists($this->INCLUDE_DIR . '/test/testbootstrap.php'),
=======
            file_exists('testbootstrap.php'),
>>>>>>> 177839e2
            'Test config params missing - copy testbootstrap.php to testbootstrap-dist.php and change as appropriate'
        );
    }

    /**
     * Test CRAM-MD5 authentication.
     * Needs a connection to a server that supports this auth mechanism, so commented out by default
     */
    public function testAuthCRAMMD5()
    {
        $this->Mail->Host = 'hostname';
        $this->Mail->Port = 587;
        $this->Mail->SMTPAuth = true;
        $this->Mail->SMTPSecure = 'tls';
        $this->Mail->AuthType = 'CRAM-MD5';
        $this->Mail->Username = 'username';
        $this->Mail->Password = 'password';
        $this->Mail->Body = 'Test body';
        $this->Mail->Subject .= ': Auth CRAM-MD5';
        $this->Mail->From = 'from@example.com';
        $this->Mail->Sender = 'from@example.com';
        $this->Mail->clearAllRecipients();
        $this->Mail->addAddress('user@example.com');
        //$this->assertTrue($this->mail->send(), $this->mail->ErrorInfo);
    }

    /**
     * Test email address validation.
     * Test addresses obtained from http://isemail.info
     * Some failing cases commented out that are apparently up for debate!
     */
    public function testValidate()
    {
        $validaddresses = [
            'first@iana.org',
            'first.last@iana.org',
            '1234567890123456789012345678901234567890123456789012345678901234@iana.org',
            '"first\"last"@iana.org',
            '"first@last"@iana.org',
            '"first\last"@iana.org',
            'first.last@[12.34.56.78]',
            'first.last@[IPv6:::12.34.56.78]',
            'first.last@[IPv6:1111:2222:3333::4444:12.34.56.78]',
            'first.last@[IPv6:1111:2222:3333:4444:5555:6666:12.34.56.78]',
            'first.last@[IPv6:::1111:2222:3333:4444:5555:6666]',
            'first.last@[IPv6:1111:2222:3333::4444:5555:6666]',
            'first.last@[IPv6:1111:2222:3333:4444:5555:6666::]',
            'first.last@[IPv6:1111:2222:3333:4444:5555:6666:7777:8888]',
            'first.last@x23456789012345678901234567890123456789012345678901234567890123.iana.org',
            'first.last@3com.com',
            'first.last@123.iana.org',
            '"first\last"@iana.org',
            'first.last@[IPv6:1111:2222:3333::4444:5555:12.34.56.78]',
            'first.last@[IPv6:1111:2222:3333::4444:5555:6666:7777]',
            'first.last@example.123',
            'first.last@com',
            '"Abc\@def"@iana.org',
            '"Fred\ Bloggs"@iana.org',
            '"Joe.\Blow"@iana.org',
            '"Abc@def"@iana.org',
            'user+mailbox@iana.org',
            'customer/department=shipping@iana.org',
            '$A12345@iana.org',
            '!def!xyz%abc@iana.org',
            '_somename@iana.org',
            'dclo@us.ibm.com',
            'peter.piper@iana.org',
            '"Doug \"Ace\" L."@iana.org',
            'test@iana.org',
            'TEST@iana.org',
            '1234567890@iana.org',
            'test+test@iana.org',
            'test-test@iana.org',
            't*est@iana.org',
            '+1~1+@iana.org',
            '{_test_}@iana.org',
            '"[[ test ]]"@iana.org',
            'test.test@iana.org',
            '"test.test"@iana.org',
            'test."test"@iana.org',
            '"test@test"@iana.org',
            'test@123.123.123.x123',
            'test@123.123.123.123',
            'test@[123.123.123.123]',
            'test@example.iana.org',
            'test@example.example.iana.org',
            '"test\test"@iana.org',
            'test@example',
            '"test\blah"@iana.org',
            '"test\blah"@iana.org',
            '"test\"blah"@iana.org',
            'customer/department@iana.org',
            '_Yosemite.Sam@iana.org',
            '~@iana.org',
            '"Austin@Powers"@iana.org',
            'Ima.Fool@iana.org',
            '"Ima.Fool"@iana.org',
            '"Ima Fool"@iana.org',
            '"first"."last"@iana.org',
            '"first".middle."last"@iana.org',
            '"first".last@iana.org',
            'first."last"@iana.org',
            '"first"."middle"."last"@iana.org',
            '"first.middle"."last"@iana.org',
            '"first.middle.last"@iana.org',
            '"first..last"@iana.org',
            '"first\"last"@iana.org',
            'first."mid\dle"."last"@iana.org',
            '"test blah"@iana.org',
            '(foo)cal(bar)@(baz)iamcal.com(quux)',
            'cal@iamcal(woo).(yay)com',
            'cal(woo(yay)hoopla)@iamcal.com',
            'cal(foo\@bar)@iamcal.com',
            'cal(foo\)bar)@iamcal.com',
            'first().last@iana.org',
            'pete(his account)@silly.test(his host)',
            'c@(Chris\'s host.)public.example',
            'jdoe@machine(comment). example',
            '1234 @ local(blah) .machine .example',
            'first(abc.def).last@iana.org',
            'first(a"bc.def).last@iana.org',
            'first.(")middle.last(")@iana.org',
            'first(abc\(def)@iana.org',
            'first.last@x(1234567890123456789012345678901234567890123456789012345678901234567890).com',
            'a(a(b(c)d(e(f))g)h(i)j)@iana.org',
            'name.lastname@domain.com',
            'a@b',
            'a@bar.com',
            'aaa@[123.123.123.123]',
            'a@bar',
            'a-b@bar.com',
            '+@b.c',
            '+@b.com',
            'a@b.co-foo.uk',
            '"hello my name is"@stutter.com',
            '"Test \"Fail\" Ing"@iana.org',
            'valid@about.museum',
            'shaitan@my-domain.thisisminekthx',
            'foobar@192.168.0.1',
            '"Joe\Blow"@iana.org',
            'HM2Kinsists@(that comments are allowed)this.is.ok',
            'user%uucp!path@berkeley.edu',
            'first.last @iana.org',
            'cdburgess+!#$%&\'*-/=?+_{}|~test@gmail.com',
            'first.last@[IPv6:::a2:a3:a4:b1:b2:b3:b4]',
            'first.last@[IPv6:a1:a2:a3:a4:b1:b2:b3::]',
            'first.last@[IPv6:::]',
            'first.last@[IPv6:::b4]',
            'first.last@[IPv6:::b3:b4]',
            'first.last@[IPv6:a1::b4]',
            'first.last@[IPv6:a1::]',
            'first.last@[IPv6:a1:a2::]',
            'first.last@[IPv6:0123:4567:89ab:cdef::]',
            'first.last@[IPv6:0123:4567:89ab:CDEF::]',
            'first.last@[IPv6:::a3:a4:b1:ffff:11.22.33.44]',
            'first.last@[IPv6:::a2:a3:a4:b1:ffff:11.22.33.44]',
            'first.last@[IPv6:a1:a2:a3:a4::11.22.33.44]',
            'first.last@[IPv6:a1:a2:a3:a4:b1::11.22.33.44]',
            'first.last@[IPv6:a1::11.22.33.44]',
            'first.last@[IPv6:a1:a2::11.22.33.44]',
            'first.last@[IPv6:0123:4567:89ab:cdef::11.22.33.44]',
            'first.last@[IPv6:0123:4567:89ab:CDEF::11.22.33.44]',
            'first.last@[IPv6:a1::b2:11.22.33.44]',
            'test@test.com',
            'test@xn--example.com',
            'test@example.com'
        ];
        $invalidaddresses = [
            'first.last@sub.do,com',
            'first\@last@iana.org',
            '123456789012345678901234567890123456789012345678901234567890' .
                '@12345678901234567890123456789012345678901234 [...]',
            'first.last',
            '12345678901234567890123456789012345678901234567890123456789012345@iana.org',
            '.first.last@iana.org',
            'first.last.@iana.org',
            'first..last@iana.org',
            '"first"last"@iana.org',
            '"""@iana.org',
            '"\"@iana.org',
            //'""@iana.org',
            'first\@last@iana.org',
            'first.last@',
            'x@x23456789.x23456789.x23456789.x23456789.x23456789.x23456789.x23456789.' .
                'x23456789.x23456789.x23456789.x23 [...]',
            'first.last@[.12.34.56.78]',
            'first.last@[12.34.56.789]',
            'first.last@[::12.34.56.78]',
            'first.last@[IPv5:::12.34.56.78]',
            'first.last@[IPv6:1111:2222:3333:4444:5555:12.34.56.78]',
            'first.last@[IPv6:1111:2222:3333:4444:5555:6666:7777:12.34.56.78]',
            'first.last@[IPv6:1111:2222:3333:4444:5555:6666:7777]',
            'first.last@[IPv6:1111:2222:3333:4444:5555:6666:7777:8888:9999]',
            'first.last@[IPv6:1111:2222::3333::4444:5555:6666]',
            'first.last@[IPv6:1111:2222:333x::4444:5555]',
            'first.last@[IPv6:1111:2222:33333::4444:5555]',
            'first.last@-xample.com',
            'first.last@exampl-.com',
            'first.last@x234567890123456789012345678901234567890123456789012345678901234.iana.org',
            'abc\@def@iana.org',
            'abc\@iana.org',
            'Doug\ \"Ace\"\ Lovell@iana.org',
            'abc@def@iana.org',
            'abc\@def@iana.org',
            'abc\@iana.org',
            '@iana.org',
            'doug@',
            '"qu@iana.org',
            'ote"@iana.org',
            '.dot@iana.org',
            'dot.@iana.org',
            'two..dot@iana.org',
            '"Doug "Ace" L."@iana.org',
            'Doug\ \"Ace\"\ L\.@iana.org',
            'hello world@iana.org',
            //'helloworld@iana .org',
            'gatsby@f.sc.ot.t.f.i.tzg.era.l.d.',
            'test.iana.org',
            'test.@iana.org',
            'test..test@iana.org',
            '.test@iana.org',
            'test@test@iana.org',
            'test@@iana.org',
            '-- test --@iana.org',
            '[test]@iana.org',
            '"test"test"@iana.org',
            '()[]\;:,><@iana.org',
            'test@.',
            'test@example.',
            'test@.org',
            'test@12345678901234567890123456789012345678901234567890123456789012345678901234567890' .
                '12345678901234567890 [...]',
            'test@[123.123.123.123',
            'test@123.123.123.123]',
            'NotAnEmail',
            '@NotAnEmail',
            '"test"blah"@iana.org',
            '.wooly@iana.org',
            'wo..oly@iana.org',
            'pootietang.@iana.org',
            '.@iana.org',
            'Ima Fool@iana.org',
            'phil.h\@\@ck@haacked.com',
            'foo@[\1.2.3.4]',
            //'first."".last@iana.org',
            'first\last@iana.org',
            'Abc\@def@iana.org',
            'Fred\ Bloggs@iana.org',
            'Joe.\Blow@iana.org',
            'first.last@[IPv6:1111:2222:3333:4444:5555:6666:12.34.567.89]',
            '{^c\@**Dog^}@cartoon.com',
            //'"foo"(yay)@(hoopla)[1.2.3.4]',
            'cal(foo(bar)@iamcal.com',
            'cal(foo)bar)@iamcal.com',
            'cal(foo\)@iamcal.com',
            'first(12345678901234567890123456789012345678901234567890)last@(1234567890123456789' .
                '01234567890123456789012 [...]',
            'first(middle)last@iana.org',
            'first(abc("def".ghi).mno)middle(abc("def".ghi).mno).last@(abc("def".ghi).mno)example' .
                '(abc("def".ghi).mno). [...]',
            'a(a(b(c)d(e(f))g)(h(i)j)@iana.org',
            '.@',
            '@bar.com',
            '@@bar.com',
            'aaa.com',
            'aaa@.com',
            'aaa@.123',
            'aaa@[123.123.123.123]a',
            'aaa@[123.123.123.333]',
            'a@bar.com.',
            'a@-b.com',
            'a@b-.com',
            '-@..com',
            '-@a..com',
            'invalid@about.museum-',
            'test@...........com',
            '"Unicode NULL' . chr(0) . '"@char.com',
            'Unicode NULL' . chr(0) . '@char.com',
            'first.last@[IPv6::]',
            'first.last@[IPv6::::]',
            'first.last@[IPv6::b4]',
            'first.last@[IPv6::::b4]',
            'first.last@[IPv6::b3:b4]',
            'first.last@[IPv6::::b3:b4]',
            'first.last@[IPv6:a1:::b4]',
            'first.last@[IPv6:a1:]',
            'first.last@[IPv6:a1:::]',
            'first.last@[IPv6:a1:a2:]',
            'first.last@[IPv6:a1:a2:::]',
            'first.last@[IPv6::11.22.33.44]',
            'first.last@[IPv6::::11.22.33.44]',
            'first.last@[IPv6:a1:11.22.33.44]',
            'first.last@[IPv6:a1:::11.22.33.44]',
            'first.last@[IPv6:a1:a2:::11.22.33.44]',
            'first.last@[IPv6:0123:4567:89ab:cdef::11.22.33.xx]',
            'first.last@[IPv6:0123:4567:89ab:CDEFF::11.22.33.44]',
            'first.last@[IPv6:a1::a4:b1::b4:11.22.33.44]',
            'first.last@[IPv6:a1::11.22.33]',
            'first.last@[IPv6:a1::11.22.33.44.55]',
            'first.last@[IPv6:a1::b211.22.33.44]',
            'first.last@[IPv6:a1::b2::11.22.33.44]',
            'first.last@[IPv6:a1::b3:]',
            'first.last@[IPv6::a2::b4]',
            'first.last@[IPv6:a1:a2:a3:a4:b1:b2:b3:]',
            'first.last@[IPv6::a2:a3:a4:b1:b2:b3:b4]',
            'first.last@[IPv6:a1:a2:a3:a4::b1:b2:b3:b4]',
            //This is valid RCC5322, but we don't want to allow it
            "(\r\n RCPT TO:user@example.com\r\n DATA \\\nSubject: spam10\\\n\r\n Hello," .
                "\r\n this is a spam mail.\\\n.\r\n QUIT\r\n ) a@example.net"
        ];
        // IDNs in Unicode and ASCII forms.
        $unicodeaddresses = [
            'first.last@bücher.ch',
            'first.last@кто.рф',
            'first.last@phplíst.com',
        ];
        $asciiaddresses = [
            'first.last@xn--bcher-kva.ch',
            'first.last@xn--j1ail.xn--p1ai',
            'first.last@xn--phplst-6va.com',
        ];
        $goodfails = [];
        foreach (array_merge($validaddresses, $asciiaddresses) as $address) {
            if (!PHPMailer::validateAddress($address)) {
                $goodfails[] = $address;
            }
        }
        $badpasses = [];
        foreach (array_merge($invalidaddresses, $unicodeaddresses) as $address) {
            if (PHPMailer::validateAddress($address)) {
                $badpasses[] = $address;
            }
        }
        $err = '';
        if (count($goodfails) > 0) {
            $err .= "Good addresses that failed validation:\n";
            $err .= implode("\n", $goodfails);
        }
        if (count($badpasses) > 0) {
            if (!empty($err)) {
                $err .= "\n\n";
            }
            $err .= "Bad addresses that passed validation:\n";
            $err .= implode("\n", $badpasses);
        }
        $this->assertEmpty($err, $err);
        //For coverage
        $this->assertTrue(PHPMailer::validateAddress('test@example.com', 'auto'));
        $this->assertFalse(PHPMailer::validateAddress('test@example.com.', 'auto'));
        $this->assertTrue(PHPMailer::validateAddress('test@example.com', 'pcre'));
        $this->assertFalse(PHPMailer::validateAddress('test@example.com.', 'pcre'));
        $this->assertTrue(PHPMailer::validateAddress('test@example.com', 'pcre8'));
        $this->assertFalse(PHPMailer::validateAddress('test@example.com.', 'pcre8'));
        $this->assertTrue(PHPMailer::validateAddress('test@example.com', 'php'));
        $this->assertFalse(PHPMailer::validateAddress('test@example.com.', 'php'));
        $this->assertTrue(PHPMailer::validateAddress('test@example.com', 'noregex'));
        $this->assertFalse(PHPMailer::validateAddress('bad', 'noregex'));
    }

    /**
     * Word-wrap an ASCII message.
     */
    public function testWordWrap()
    {
        $this->Mail->WordWrap = 40;
        $my_body = str_repeat(
            'Here is the main body of this message.  It should ' .
            'be quite a few lines.  It should be wrapped at ' .
            '40 characters.  Make sure that it is. ',
            10
        );
        $nBodyLen = strlen($my_body);
        $my_body .= "\n\nThis is the above body length: " . $nBodyLen;

        $this->Mail->Body = $my_body;
        $this->Mail->Subject .= ': Wordwrap';

        $this->buildBody();
        $this->assertTrue($this->Mail->send(), $this->Mail->ErrorInfo);
    }

    /**
     * Word-wrap a multibyte message.
     */
    public function testWordWrapMultibyte()
    {
        $this->Mail->WordWrap = 40;
        $my_body = str_repeat(
            '飛兒樂 團光茫 飛兒樂 團光茫 飛兒樂 團光茫 飛兒樂 團光茫 ' .
            '飛飛兒樂 團光茫兒樂 團光茫飛兒樂 團光飛兒樂 團光茫飛兒樂 團光茫兒樂 團光茫 ' .
            '飛兒樂 團光茫飛兒樂 團飛兒樂 團光茫光茫飛兒樂 團光茫. ',
            10
        );
        $nBodyLen = strlen($my_body);
        $my_body .= "\n\nThis is the above body length: " . $nBodyLen;

        $this->Mail->Body = $my_body;
        $this->Mail->Subject .= ': Wordwrap multibyte';

        $this->buildBody();
        $this->assertTrue($this->Mail->send(), $this->Mail->ErrorInfo);
    }

    /**
     * Test low priority.
     */
    public function testLowPriority()
    {
        $this->Mail->Priority = 5;
        $this->Mail->Body = 'Here is the main body.  There should be ' .
            'a reply to address in this message.';
        $this->Mail->Subject .= ': Low Priority';
        $this->Mail->addReplyTo('nobody@nobody.com', 'Nobody (Unit Test)');

        $this->buildBody();
        $this->assertTrue($this->Mail->send(), $this->Mail->ErrorInfo);
    }

    /**
     * Simple plain file attachment test.
     */
    public function testMultiplePlainFileAttachment()
    {
        $this->Mail->Body = 'Here is the text body';
        $this->Mail->Subject .= ': Plain + Multiple FileAttachments';

<<<<<<< HEAD
        if (!$this->Mail->addAttachment($this->INCLUDE_DIR.'/examples/images/phpmailer.png')) {
=======
        if (!$this->Mail->addAttachment(realpath(self::INCLUDE_DIR . 'examples/images/phpmailer.png'))) {
>>>>>>> 177839e2
            $this->assertTrue(false, $this->Mail->ErrorInfo);
            return;
        }

        if (!$this->Mail->addAttachment(__FILE__, 'test.txt')) {
            $this->assertTrue(false, $this->Mail->ErrorInfo);
            return;
        }

        $this->buildBody();
        $this->assertTrue($this->Mail->send(), $this->Mail->ErrorInfo);
    }

    /**
     * Simple plain string attachment test.
     */
    public function testPlainStringAttachment()
    {
        $this->Mail->Body = 'Here is the text body';
        $this->Mail->Subject .= ': Plain + StringAttachment';

        $sAttachment = 'These characters are the content of the ' .
            "string attachment.\nThis might be taken from a " .
            'database or some other such thing. ';

        $this->Mail->addStringAttachment($sAttachment, 'string_attach.txt');

        $this->buildBody();
        $this->assertTrue($this->Mail->send(), $this->Mail->ErrorInfo);
    }

    /**
     * Plain quoted-printable message.
     */
    public function testQuotedPrintable()
    {
        $this->Mail->Body = 'Here is the main body';
        $this->Mail->Subject .= ': Plain + Quoted-printable';
        $this->Mail->Encoding = 'quoted-printable';

        $this->buildBody();
        $this->assertTrue($this->Mail->send(), $this->Mail->ErrorInfo);

        //Check that a quoted printable encode and decode results in the same as went in
        $t = file_get_contents(__FILE__); //Use this file as test content
        //Force line breaks to UNIX-style
        $t = str_replace(["\r\n", "\r"], "\n", $t);
        $this->assertEquals(
            $t,
            quoted_printable_decode($this->Mail->encodeQP($t)),
            'Quoted-Printable encoding round-trip failed'
        );
        //Force line breaks to Windows-style
        $t = str_replace("\n", "\r\n", $t);
        $this->assertEquals(
            $t,
            quoted_printable_decode($this->Mail->encodeQP($t)),
            'Quoted-Printable encoding round-trip failed (Windows line breaks)'
        );
    }

    /**
     * Send an HTML message.
     */
    public function testHtml()
    {
        $this->Mail->isHTML(true);
        $this->Mail->Subject .= ": HTML only";

        $this->Mail->Body = <<<EOT
<html>
    <head>
        <title>HTML email test</title>
    </head>
    <body>
        <h1>PHPMailer does HTML!</h1>
        <p>This is a <strong>test message</strong> written in HTML.<br>
        Go to <a href="https://github.com/PHPMailer/PHPMailer/">https://github.com/PHPMailer/PHPMailer/</a>
        for new versions of PHPMailer.</p>
        <p>Thank you!</p>
    </body>
</html>
EOT;
        $this->buildBody();
        $this->assertTrue($this->Mail->send(), $this->Mail->ErrorInfo);
        $msg = $this->Mail->getSentMIMEMessage();
        $this->assertNotContains("\r\n\r\nMIME-Version:", $msg, 'Incorrect MIME headers');
    }

    /**
     * Send a message containing ISO-8859-1 text.
     */
    public function testHtmlIso8859()
    {
        $this->Mail->isHTML(true);
        $this->Mail->Subject .= ": ISO-8859-1 HTML";
        $this->Mail->CharSet = 'iso-8859-1';

        //This file is in ISO-8859-1 charset
        //Needs to be external because this file is in UTF-8
<<<<<<< HEAD
        $content = file_get_contents($this->INCLUDE_DIR.'/examples/contents.html');
=======
        $content = file_get_contents(realpath('../examples/contents.html'));
>>>>>>> 177839e2
        // This is the string 'éèîüçÅñæß' in ISO-8859-1, base-64 encoded
        $check = base64_decode('6eju/OfF8ebf');
        //Make sure it really is in ISO-8859-1!
        $this->Mail->msgHTML(
            mb_convert_encoding(
                $content,
                "ISO-8859-1",
                mb_detect_encoding($content, "UTF-8, ISO-8859-1, ISO-8859-15", true)
            ),
<<<<<<< HEAD
            $this->INCLUDE_DIR.'/examples'
=======
            realpath(self::INCLUDE_DIR . 'examples')
>>>>>>> 177839e2
        );
        $this->buildBody();
        $this->assertTrue(
            strpos($this->Mail->Body, $check) !== false,
            'ISO message body does not contain expected text'
        );
        $this->assertTrue($this->Mail->send(), $this->Mail->ErrorInfo);
    }

    /**
     * Send a message containing multilingual UTF-8 text.
     */
    public function testHtmlUtf8()
    {
        $this->Mail->isHTML(true);
        $this->Mail->Subject .= ": UTF-8 HTML";
        $this->Mail->CharSet = 'UTF-8';

        $this->Mail->Body = <<<EOT
<html>
    <head>
        <meta http-equiv="Content-Type" content="text/html; charset=utf-8">
        <title>HTML email test</title>
    </head>
    <body>
        <p>Chinese text: 郵件內容為空</p>
        <p>Russian text: Пустое тело сообщения</p>
        <p>Armenian text: Հաղորդագրությունը դատարկ է</p>
        <p>Czech text: Prázdné tělo zprávy</p>
    </body>
</html>
EOT;
        $this->buildBody();
        $this->assertTrue($this->Mail->send(), $this->Mail->ErrorInfo);
        $msg = $this->Mail->getSentMIMEMessage();
        $this->assertNotContains("\r\n\r\nMIME-Version:", $msg, 'Incorrect MIME headers');
    }

    /**
     * Send a message containing multilingual UTF-8 text with an embedded image.
     */
    public function testUtf8WithEmbeddedImage()
    {
        $this->Mail->isHTML(true);
        $this->Mail->Subject .= ": UTF-8 with embedded image";
        $this->Mail->CharSet = 'UTF-8';

        $this->Mail->Body = <<<EOT
<html>
    <head>
        <meta http-equiv="Content-Type" content="text/html; charset=utf-8">
        <title>HTML email test</title>
    </head>
    <body>
        <p>Chinese text: 郵件內容為空</p>
        <p>Russian text: Пустое тело сообщения</p>
        <p>Armenian text: Հաղորդագրությունը դատարկ է</p>
        <p>Czech text: Prázdné tělo zprávy</p>
        Embedded Image: <img alt="phpmailer" src="cid:my-attach">
    </body>
</html>
EOT;
        $this->Mail->addEmbeddedImage(
<<<<<<< HEAD
            $this->INCLUDE_DIR .'/examples/images/phpmailer.png',
=======
            realpath(self::INCLUDE_DIR . 'examples/images/phpmailer.png'),
>>>>>>> 177839e2
            'my-attach',
            'phpmailer.png',
            'base64',
            'image/png'
        );
        $this->buildBody();
        $this->assertTrue($this->Mail->send(), $this->Mail->ErrorInfo);
    }

    /**
     * Send a message containing multilingual UTF-8 text.
     */
    public function testPlainUtf8()
    {
        $this->Mail->isHTML(false);
        $this->Mail->Subject .= ": UTF-8 plain text";
        $this->Mail->CharSet = 'UTF-8';

        $this->Mail->Body = <<<EOT
Chinese text: 郵件內容為空
Russian text: Пустое тело сообщения
Armenian text: Հաղորդագրությունը դատարկ է
Czech text: Prázdné tělo zprávy
EOT;
        $this->buildBody();
        $this->assertTrue($this->Mail->send(), $this->Mail->ErrorInfo);
        $msg = $this->Mail->getSentMIMEMessage();
        $this->assertNotContains("\r\n\r\nMIME-Version:", $msg, 'Incorrect MIME headers');
    }

    /**
     * Test simple message builder and html2text converters
     */
    public function testMsgHTML()
    {
<<<<<<< HEAD
        $message = file_get_contents($this->INCLUDE_DIR .'/examples/contentsutf8.html');
=======
        $message = file_get_contents(realpath(self::INCLUDE_DIR . 'examples/contentsutf8.html'));
>>>>>>> 177839e2
        $this->Mail->CharSet = 'utf-8';
        $this->Mail->Body = '';
        $this->Mail->AltBody = '';
        //Uses internal HTML to text conversion
<<<<<<< HEAD
        $this->Mail->msgHTML($message, $this->INCLUDE_DIR .'/examples');
=======
        $this->Mail->msgHTML($message, realpath(self::INCLUDE_DIR . 'examples'));
>>>>>>> 177839e2
        $this->Mail->Subject .= ': msgHTML';

        $this->assertNotEmpty($this->Mail->Body, 'Body not set by msgHTML');
        $this->assertNotEmpty($this->Mail->AltBody, 'AltBody not set by msgHTML');
        $this->assertTrue($this->Mail->send(), $this->Mail->ErrorInfo);

        //Again, using a custom HTML to text converter
        $this->Mail->AltBody = '';
<<<<<<< HEAD
        $this->Mail->msgHTML(
            $message,
            $this->INCLUDE_DIR .'/examples',
            function ($html) {
                return strtoupper(strip_tags($html));
            }
        );
=======
        $this->Mail->msgHTML($message, realpath(self::INCLUDE_DIR . 'examples'), function ($html) {
            return strtoupper(strip_tags($html));
        });
>>>>>>> 177839e2
        $this->Mail->Subject .= ' + custom html2text';
        $this->assertNotEmpty($this->Mail->AltBody, 'Custom AltBody not set by msgHTML');

        $this->assertTrue($this->Mail->send(), $this->Mail->ErrorInfo);
    }

    /**
     * Simple HTML and attachment test
     */
    public function testHTMLAttachment()
    {
        $this->Mail->Body = 'This is the <strong>HTML</strong> part of the email.';
        $this->Mail->Subject .= ': HTML + Attachment';
        $this->Mail->isHTML(true);

        if (!$this->Mail->addAttachment(
<<<<<<< HEAD
            $this->INCLUDE_DIR . '/examples/images/phpmailer_mini.png',
            'phpmailer_mini.png'
        )
=======
            realpath(self::INCLUDE_DIR . 'examples/images/phpmailer_mini.png'), 'phpmailer_mini.png')
>>>>>>> 177839e2
        ) {
            $this->assertTrue(false, $this->Mail->ErrorInfo);
            return;
        }

        //Make sure that trying to attach a nonexistent file fails
        $this->assertFalse($this->Mail->addAttachment(__FILE__ . md5(microtime()), 'nonexistent_file.txt'));

        $this->buildBody();
        $this->assertTrue($this->Mail->send(), $this->Mail->ErrorInfo);
    }

    /**
     * Test embedded image without a name
     */
    public function testHTMLStringEmbedNoName()
    {
        $this->Mail->Body = 'This is the <strong>HTML</strong> part of the email.';
        $this->Mail->Subject .= ': HTML + unnamed embedded image';
        $this->Mail->isHTML(true);

        if (!$this->Mail->addStringEmbeddedImage(
<<<<<<< HEAD
            file_get_contents($this->INCLUDE_DIR .'/examples/images/phpmailer_mini.png'),
=======
            file_get_contents(realpath(self::INCLUDE_DIR . 'examples/images/phpmailer_mini.png')),
>>>>>>> 177839e2
            md5('phpmailer_mini.png').'@phpmailer.0',
            '', //intentionally empty name
            'base64',
            'image/png',
            'inline'
        )) {
            $this->assertTrue(false, $this->Mail->ErrorInfo);
            return;
        }

        $this->buildBody();
        $this->assertTrue($this->Mail->send(), $this->Mail->ErrorInfo);
    }

    /**
     * Simple HTML and multiple attachment test
     */
    public function testHTMLMultiAttachment()
    {
        $this->Mail->Body = 'This is the <strong>HTML</strong> part of the email.';
        $this->Mail->Subject .= ': HTML + multiple Attachment';
        $this->Mail->isHTML(true);

<<<<<<< HEAD
        if (!$this->Mail->addAttachment(
            $this->INCLUDE_DIR . '/examples/images/phpmailer_mini.png',
            'phpmailer_mini.png'
        )
        ) {
=======
        if (!$this->Mail->addAttachment(realpath(self::INCLUDE_DIR . 'examples/images/phpmailer_mini.png'), 'phpmailer_mini.png')) {
>>>>>>> 177839e2
            $this->assertTrue(false, $this->Mail->ErrorInfo);
            return;
        }

<<<<<<< HEAD
        if (!$this->Mail->addAttachment($this->INCLUDE_DIR .'/examples/images/phpmailer.png', 'phpmailer.png')) {
=======
        if (!$this->Mail->addAttachment(realpath(self::INCLUDE_DIR . 'examples/images/phpmailer.png'), 'phpmailer.png')) {
>>>>>>> 177839e2
            $this->assertTrue(false, $this->Mail->ErrorInfo);
            return;
        }

        $this->buildBody();
        $this->assertTrue($this->Mail->send(), $this->Mail->ErrorInfo);
    }

    /**
     * An embedded attachment test.
     */
    public function testEmbeddedImage()
    {
        $this->Mail->Body = 'Embedded Image: <img alt="phpmailer" src="'.'cid:my-attach">' .
            'Here is an image!';
        $this->Mail->Subject .= ': Embedded Image';
        $this->Mail->isHTML(true);

        if (!$this->Mail->addEmbeddedImage(
<<<<<<< HEAD
            $this->INCLUDE_DIR .'/examples/images/phpmailer.png',
=======
            realpath(self::INCLUDE_DIR . 'examples/images/phpmailer.png'),
>>>>>>> 177839e2
            'my-attach',
            'phpmailer.png',
            'base64',
            'image/png'
        )
        ) {
            $this->assertTrue(false, $this->Mail->ErrorInfo);
            return;
        }

        $this->buildBody();
        $this->assertTrue($this->Mail->send(), $this->Mail->ErrorInfo);
        //For code coverage
        $this->Mail->addEmbeddedImage('thisfiledoesntexist', 'xyz'); //Non-existent file
        $this->Mail->addEmbeddedImage(__FILE__, '123'); //Missing name
    }

    /**
     * An embedded attachment test.
     */
    public function testMultiEmbeddedImage()
    {
        $this->Mail->Body = 'Embedded Image: <img alt="phpmailer" src="'.'cid:my-attach">' .
            'Here is an image!</a>';
        $this->Mail->Subject .= ': Embedded Image + Attachment';
        $this->Mail->isHTML(true);

        if (!$this->Mail->addEmbeddedImage(
<<<<<<< HEAD
            $this->INCLUDE_DIR .'/examples/images/phpmailer.png',
=======
            realpath(self::INCLUDE_DIR . 'examples/images/phpmailer.png'),
>>>>>>> 177839e2
            'my-attach',
            'phpmailer.png',
            'base64',
            'image/png'
        )
        ) {
            $this->assertTrue(false, $this->Mail->ErrorInfo);
            return;
        }

        if (!$this->Mail->addAttachment(__FILE__, 'test.txt')) {
            $this->assertTrue(false, $this->Mail->ErrorInfo);
            return;
        }

        $this->buildBody();
        $this->assertTrue($this->Mail->send(), $this->Mail->ErrorInfo);
    }

    /**
     * Simple multipart/alternative test.
     */
    public function testAltBody()
    {
        $this->Mail->Body = 'This is the <strong>HTML</strong> part of the email.';
        $this->Mail->AltBody = 'Here is the text body of this message.  ' .
            'It should be quite a few lines.  It should be wrapped at the ' .
            '40 characters.  Make sure that it is.';
        $this->Mail->WordWrap = 40;
        $this->addNote('This is a mulipart alternative email');
        $this->Mail->Subject .= ': AltBody + Word Wrap';

        $this->buildBody();
        $this->assertTrue($this->Mail->send(), $this->Mail->ErrorInfo);
    }

    /**
     * Simple HTML and attachment test
     */
    public function testAltBodyAttachment()
    {
        $this->Mail->Body = 'This is the <strong>HTML</strong> part of the email.';
        $this->Mail->AltBody = 'This is the text part of the email.';
        $this->Mail->Subject .= ': AltBody + Attachment';
        $this->Mail->isHTML(true);

        if (!$this->Mail->addAttachment(__FILE__, 'test_attach.txt')) {
            $this->assertTrue(false, $this->Mail->ErrorInfo);
            return;
        }

        $this->buildBody();
        $this->assertTrue($this->Mail->send(), $this->Mail->ErrorInfo);
    }

    /**
<<<<<<< HEAD
=======
     * iCal event test.
     */
    public function testIcal()
    {
        //Standalone ICS tests
        require_once realpath(self::INCLUDE_DIR . 'extras/EasyPeasyICS.php');
        $ICS = new EasyPeasyICS("PHPMailer test calendar");
        $this->assertNotEmpty(
            $ICS->addEvent(
                strtotime('tomorrow 10:00 Europe/Paris'),
                strtotime('tomorrow 11:00 Europe/Paris'),
                'PHPMailer iCal test',
                'A test of PHPMailer iCal support',
                'https://github.com/PHPMailer/PHPMailer'
            ),
            'Generated event string is empty'
        );
        $ICS->addEvent(
            strtotime('tomorrow 10:00 Europe/Paris'),
            strtotime('tomorrow 11:00 Europe/Paris'),
            'PHPMailer iCal test',
            'A test of PHPMailer iCal support',
            'https://github.com/PHPMailer/PHPMailer'
        );
        $events = $ICS->getEvents();
        $this->assertEquals(2, count($events), 'Event count mismatch');
        $ICS->clearEvents();
        $events = $ICS->getEvents();
        $this->assertEquals(0, count($events), 'Event clearing failed');
        $ICS->setName('test');
        $this->assertEquals('test', $ICS->getName(), 'Setting ICS name failed');
        $this->assertNotEmpty($ICS->render(false), 'Empty calendar');
        //Need to test generated output but PHPUnit isn't playing nice
        //$rendered = $ICS->render();

        //Test sending an ICS
        $this->Mail->Body = 'This is the <strong>HTML</strong> part of the email.';
        $this->Mail->AltBody = 'This is the text part of the email.';
        $this->Mail->Subject .= ': iCal';
        $this->Mail->isHTML(true);
        $this->buildBody();
        $this->Mail->Ical = $ICS->render(false);
        $this->assertTrue($this->Mail->send(), $this->Mail->ErrorInfo);
    }

    /**
>>>>>>> 177839e2
     * Test sending multiple messages with separate connections.
     */
    public function testMultipleSend()
    {
        $this->Mail->Body = 'Sending two messages without keepalive';
        $this->buildBody();
        $subject = $this->Mail->Subject;

        $this->Mail->Subject = $subject . ': SMTP 1';
        $this->assertTrue($this->Mail->send(), $this->Mail->ErrorInfo);

        $this->Mail->Subject = $subject . ': SMTP 2';
        $this->Mail->Sender = 'blah@example.com';
        $this->assertTrue($this->Mail->send(), $this->Mail->ErrorInfo);
    }

    /**
     * Test sending using SendMail.
     */
    public function testSendmailSend()
    {
        $this->Mail->Body = 'Sending via sendmail';
        $this->buildBody();
        $subject = $this->Mail->Subject;

        $this->Mail->Subject = $subject . ': sendmail';
        $this->Mail->isSendmail();
        $this->assertTrue($this->Mail->send(), $this->Mail->ErrorInfo);
    }

    /**
     * Test sending using Qmail.
     */
    public function testQmailSend()
    {
        //Only run if we have qmail installed
        if (file_exists('/var/qmail/bin/qmail-inject')) {
            $this->Mail->Body = 'Sending via qmail';
            $this->BuildBody();
            $subject = $this->Mail->Subject;

            $this->Mail->Subject = $subject . ': qmail';
            $this->Mail->IsQmail();
            $this->assertTrue($this->Mail->Send(), $this->Mail->ErrorInfo);
        } else {
            $this->markTestSkipped('Qmail is not installed');
        }
    }

    /**
     * Test sending using PHP mail() function.
     */
    public function testMailSend()
    {
        $sendmail = ini_get('sendmail_path');
        //No path in sendmail_path
        if (strpos($sendmail, '/') === false) {
            ini_set('sendmail_path', '/usr/sbin/sendmail -t -i ');
        }
        $this->Mail->Body = 'Sending via mail()';
        $this->buildBody();

        $this->Mail->Subject = $this->Mail->Subject . ': mail()';
        $this->Mail->isMail();
        $this->assertTrue($this->Mail->send(), $this->Mail->ErrorInfo);
        $msg = $this->Mail->getSentMIMEMessage();
        $this->assertNotContains("\r\n\r\nMIME-Version:", $msg, 'Incorrect MIME headers');
    }

    /**
     * Test sending an empty body.
     */
    public function testEmptyBody()
    {
        $this->buildBody();
        $this->Mail->Body = '';
        $this->Mail->Subject = $this->Mail->Subject . ': Empty Body';
        $this->Mail->isMail();
        $this->Mail->AllowEmpty = true;
        $this->assertTrue($this->Mail->send(), $this->Mail->ErrorInfo);
        $this->Mail->AllowEmpty = false;
        $this->assertFalse($this->Mail->send(), $this->Mail->ErrorInfo);
    }

    /**
     * Test constructing a message that contains lines that are too long for RFC compliance.
     */
    public function testLongBody()
    {
        $oklen = str_repeat(str_repeat('0', PHPMailer::MAX_LINE_LENGTH) . PHPMailer::CRLF, 10);
        $badlen = str_repeat(str_repeat('1', PHPMailer::MAX_LINE_LENGTH + 1) . PHPMailer::CRLF, 2);

        $this->Mail->Body = "This message contains lines that are too long.".
            PHPMailer::CRLF . PHPMailer::CRLF . $oklen . $badlen . $oklen;
        $this->assertTrue(
            PHPMailer::hasLineLongerThanMax($this->Mail->Body),
            'Test content does not contain long lines!'
        );
        $this->buildBody();
        $this->Mail->Encoding = '8bit';
        $this->Mail->preSend();
        $message = $this->Mail->getSentMIMEMessage();
        $this->assertFalse(PHPMailer::hasLineLongerThanMax($message), 'Long line not corrected.');
        $this->assertContains(
            'Content-Transfer-Encoding: quoted-printable',
            $message,
            'Long line did not cause transfer encoding switch.'
        );
    }

    /**
     * Test constructing a message that does NOT contain lines that are too long for RFC compliance.
     */
    public function testShortBody()
    {
        $oklen = str_repeat(str_repeat('0', PHPMailer::MAX_LINE_LENGTH) . PHPMailer::CRLF, 10);

        $this->Mail->Body = "This message does not contain lines that are too long.".
            PHPMailer::CRLF . PHPMailer::CRLF . $oklen;
        $this->assertFalse(
            PHPMailer::hasLineLongerThanMax($this->Mail->Body),
            'Test content contains long lines!'
        );
        $this->buildBody();
        $this->Mail->Encoding = '8bit';
        $this->Mail->preSend();
        $message = $this->Mail->getSentMIMEMessage();
        $this->assertFalse(PHPMailer::hasLineLongerThanMax($message), 'Long line not corrected.');
        $this->assertNotContains(
            'Content-Transfer-Encoding: quoted-printable',
            $message,
            'Short line caused transfer encoding switch.'
        );
    }

    /**
     * Test keepalive (sending multiple messages in a single connection).
     */
    public function testSmtpKeepAlive()
    {
        $this->Mail->Body = 'SMTP keep-alive test.';
        $this->buildBody();
        $subject = $this->Mail->Subject;

        $this->Mail->SMTPKeepAlive = true;
        $this->Mail->Subject = $subject . ': SMTP keep-alive 1';
        $this->assertTrue($this->Mail->send(), $this->Mail->ErrorInfo);

        $this->Mail->Subject = $subject . ': SMTP keep-alive 2';
        $this->assertTrue($this->Mail->send(), $this->Mail->ErrorInfo);
        $this->Mail->smtpClose();
    }

    /**
     * Tests this denial of service attack:
     * @link http://www.cybsec.com/vuln/PHPMailer-DOS.pdf
     */
    public function testDenialOfServiceAttack()
    {
        $this->Mail->Body = 'This should no longer cause a denial of service.';
        $this->buildBody();

        $this->Mail->Subject = substr(str_repeat('0123456789', 100), 0, 998);
        $this->assertTrue($this->Mail->send(), $this->Mail->ErrorInfo);
    }

    /**
     * Tests this denial of service attack:
     * @link https://sourceforge.net/p/phpmailer/bugs/383/
     * According to the ticket, this should get stuck in a loop, though I can't make it happen.
     * @TODO No assertions in here - how can you assert for this?
     */
    public function testDenialOfServiceAttack2()
    {
        //Encoding name longer than 68 chars
        $this->Mail->Encoding = '1234567890123456789012345678901234567890123456789012345678901234567890';
        //Call wrapText with a zero length value
        $this->Mail->wrapText(str_repeat('This should no longer cause a denial of service. ', 30), 0);
    }

    /**
     * Test error handling.
     */
    public function testError()
    {
        $this->Mail->Subject .= ': Error handling test - this should be sent ok';
        $this->buildBody();
        $this->Mail->clearAllRecipients(); // no addresses should cause an error
        $this->assertTrue($this->Mail->isError() == false, 'Error found');
        $this->assertTrue($this->Mail->send() == false, 'send succeeded');
        $this->assertTrue($this->Mail->isError(), 'No error found');
        $this->assertEquals('You must provide at least one recipient email address.', $this->Mail->ErrorInfo);
        $this->Mail->addAddress($_REQUEST['mail_to']);
        $this->assertTrue($this->Mail->send(), 'send failed');
    }

    /**
     * Test addressing.
     */
    public function testAddressing()
    {
        $this->assertFalse($this->Mail->addAddress(''), 'Empty address accepted');
        $this->assertFalse($this->Mail->addAddress('', 'Nobody'), 'Empty address with name accepted');
        $this->assertFalse($this->Mail->addAddress('a@example..com'), 'Invalid address accepted');
        $this->assertTrue($this->Mail->addAddress('a@example.com'), 'Addressing failed');
        $this->assertFalse($this->Mail->addAddress('a@example.com'), 'Duplicate addressing failed');
        $this->assertTrue($this->Mail->addCC('b@example.com'), 'CC addressing failed');
        $this->assertFalse($this->Mail->addCC('b@example.com'), 'CC duplicate addressing failed');
        $this->assertFalse($this->Mail->addCC('a@example.com'), 'CC duplicate addressing failed (2)');
        $this->assertTrue($this->Mail->addBCC('c@example.com'), 'BCC addressing failed');
        $this->assertFalse($this->Mail->addBCC('c@example.com'), 'BCC duplicate addressing failed');
        $this->assertFalse($this->Mail->addBCC('a@example.com'), 'BCC duplicate addressing failed (2)');
        $this->assertTrue($this->Mail->addReplyTo('a@example.com'), 'Replyto Addressing failed');
        $this->assertFalse($this->Mail->addReplyTo('a@example..com'), 'Invalid Replyto address accepted');
        $this->assertTrue($this->Mail->setFrom('a@example.com', 'some name'), 'setFrom failed');
        $this->assertFalse($this->Mail->setFrom('a@example.com.', 'some name'), 'setFrom accepted invalid address');
        $this->Mail->Sender = '';
        $this->Mail->setFrom('a@example.com', 'some name', true);
        $this->assertEquals($this->Mail->Sender, 'a@example.com', 'setFrom failed to set sender');
        $this->Mail->Sender = '';
        $this->Mail->setFrom('a@example.com', 'some name', false);
        $this->assertEquals($this->Mail->Sender, '', 'setFrom should not have set sender');
        $this->Mail->clearCCs();
        $this->Mail->clearBCCs();
        $this->Mail->clearReplyTos();
    }

    /**
     * Test RFC822 address splitting.
     */
    public function testAddressSplitting()
    {
        //Test built-in address parser
        $this->assertCount(
            2,
            PHPMailer::parseAddresses(
                'Joe User <joe@example.com>, Jill User <jill@example.net>'
            ),
            'Failed to recognise address list (IMAP parser)'
        );
        //Test simple address parser
        $this->assertCount(
            2,
            PHPMailer::parseAddresses(
                'Joe User <joe@example.com>, Jill User <jill@example.net>',
                false
            ),
            'Failed to recognise address list'
        );
        //Test single address
        $this->assertNotEmpty(
            PHPMailer::parseAddresses(
                'Joe User <joe@example.com>',
                false
            ),
            'Failed to recognise single address'
        );
        //Test quoted name IMAP
        $this->assertNotEmpty(
            PHPMailer::parseAddresses(
                'Tim "The Book" O\'Reilly <foo@example.com>'
            ),
            'Failed to recognise quoted name (IMAP)'
        );
        //Test quoted name
        $this->assertNotEmpty(
            PHPMailer::parseAddresses(
                'Tim "The Book" O\'Reilly <foo@example.com>',
                false
            ),
            'Failed to recognise quoted name'
        );
        //Test single address IMAP
        $this->assertNotEmpty(
            PHPMailer::parseAddresses(
                'Joe User <joe@example.com>'
            ),
            'Failed to recognise single address (IMAP)'
        );
        //Test unnamed address
        $this->assertNotEmpty(
            PHPMailer::parseAddresses(
                'joe@example.com',
                false
            ),
            'Failed to recognise unnamed address'
        );
        //Test unnamed address IMAP
        $this->assertNotEmpty(
            PHPMailer::parseAddresses(
                'joe@example.com'
            ),
            'Failed to recognise unnamed address (IMAP)'
        );
        //Test invalid addresses
        $this->assertEmpty(
            PHPMailer::parseAddresses(
                'Joe User <joe@example.com.>, Jill User <jill.@example.net>'
            ),
            'Failed to recognise invalid addresses (IMAP)'
        );
        //Test invalid addresses
        $this->assertEmpty(
            PHPMailer::parseAddresses(
                'Joe User <joe@example.com.>, Jill User <jill.@example.net>',
                false
            ),
            'Failed to recognise invalid addresses'
        );
    }

    /**
     * Test address escaping.
     */
    public function testAddressEscaping()
    {
        $this->Mail->Subject .= ': Address escaping';
        $this->Mail->clearAddresses();
        $this->Mail->addAddress('foo@example.com', 'Tim "The Book" O\'Reilly');
        $this->Mail->Body = 'Test correct escaping of quotes in addresses.';
        $this->buildBody();
        $this->Mail->preSend();
        $b = $this->Mail->getSentMIMEMessage();
        $this->assertTrue((strpos($b, 'To: "Tim \"The Book\" O\'Reilly" <foo@example.com>') !== false));
    }

    /**
     * Test MIME structure assembly.
     */
    public function testMIMEStructure()
    {
        $this->Mail->Subject .= ': MIME structure';
        $this->Mail->Body = '<h3>MIME structure test.</h3>';
        $this->Mail->AltBody = 'MIME structure test.';
        $this->buildBody();
        $this->Mail->preSend();
        $this->assertRegExp(
            "/Content-Transfer-Encoding: 8bit\r\n\r\n".
            "This is a multi-part message in MIME format./",
            $this->Mail->getSentMIMEMessage(),
            'MIME structure broken'
        );
    }

    /**
     * Test BCC-only addressing.
     */
    public function testBCCAddressing()
    {
        $this->Mail->Subject .= ': BCC-only addressing';
        $this->buildBody();
        $this->Mail->clearAllRecipients();
        $this->assertTrue($this->Mail->addBCC('a@example.com'), 'BCC addressing failed');
        $this->assertTrue($this->Mail->send(), 'send failed');
    }

    /**
     * Encoding and charset tests.
     */
    public function testEncodings()
    {
        $this->Mail->CharSet = 'iso-8859-1';
        $this->assertEquals(
            '=A1Hola!_Se=F1or!',
            $this->Mail->encodeQ("\xa1Hola! Se\xf1or!", 'text'),
            'Q Encoding (text) failed'
        );
        $this->assertEquals(
            '=A1Hola!_Se=F1or!',
            $this->Mail->encodeQ("\xa1Hola! Se\xf1or!", 'comment'),
            'Q Encoding (comment) failed'
        );
        $this->assertEquals(
            '=A1Hola!_Se=F1or!',
            $this->Mail->encodeQ("\xa1Hola! Se\xf1or!", 'phrase'),
            'Q Encoding (phrase) failed'
        );
        $this->Mail->CharSet = 'UTF-8';
        $this->assertEquals(
            '=C2=A1Hola!_Se=C3=B1or!',
            $this->Mail->encodeQ("\xc2\xa1Hola! Se\xc3\xb1or!", 'text'),
            'Q Encoding (text) failed'
        );
        //Strings containing '=' are a special case
        $this->assertEquals(
            'Nov=C3=A1=3D',
            $this->Mail->encodeQ("Nov\xc3\xa1=", 'text'),
            'Q Encoding (text) failed 2'
        );
    }

    /**
     * Test base-64 encoding.
     */
    public function testBase64()
    {
        $this->Mail->Subject .= ': Base-64 encoding';
        $this->Mail->Encoding = 'base64';
        $this->buildBody();
        $this->assertTrue($this->Mail->send(), 'Base64 encoding failed');
    }
    /**
     * S/MIME Signing tests (self-signed).
     * @requires extension openssl
     */
    public function testSigning()
    {
        $this->Mail->Subject .= ': S/MIME signing';
        $this->Mail->Body = 'This message is S/MIME signed.';
        $this->buildBody();

        $dn = [
            'countryName' => 'UK',
            'stateOrProvinceName' => 'Here',
            'localityName' => 'There',
            'organizationName' => 'PHP',
            'organizationalUnitName' => 'PHPMailer',
            'commonName' => 'PHPMailer Test',
            'emailAddress' => 'phpmailer@example.com'
        ];
        $keyconfig = [
            "digest_alg" => "sha256",
            "private_key_bits" => 2048,
            "private_key_type" => OPENSSL_KEYTYPE_RSA,
        ];
        $password = 'password';
        $certfile = 'certfile.pem';
        $keyfile = 'keyfile.pem';

        //Make a new key pair
        $pk = openssl_pkey_new($keyconfig);
        //Create a certificate signing request
        $csr = openssl_csr_new($dn, $pk);
        //Create a self-signed cert
        $cert = openssl_csr_sign($csr, null, $pk, 1);
        //Save the cert
        openssl_x509_export($cert, $certout);
        file_put_contents($certfile, $certout);
        //Save the key
        openssl_pkey_export($pk, $pkeyout, $password);
        file_put_contents($keyfile, $pkeyout);

        $this->Mail->sign(
            $certfile,
            $keyfile,
            $password
        );
        $this->assertTrue($this->Mail->send(), 'S/MIME signing failed');

        $msg = $this->Mail->getSentMIMEMessage();
        $this->assertNotContains("\r\n\r\nMIME-Version:", $msg, 'Incorrect MIME headers');
        unlink($certfile);
        unlink($keyfile);
    }

    /**
     * S/MIME Signing tests using a CA chain cert.
     * To test that a generated message is signed correctly, save the message in a file
     * and use openssl along with the certs generated by this script:
     * `openssl smime -verify -in signed.eml -signer certfile.pem -CAfile cacertfile.pem`
     * @requires extension openssl
     */
    public function testSigningWithCA()
    {
        $this->Mail->Subject .= ': S/MIME signing with CA';
        $this->Mail->Body = 'This message is S/MIME signed with an extra CA cert.';
        $this->buildBody();

        $certprops = [
            'countryName' => 'UK',
            'stateOrProvinceName' => 'Here',
            'localityName' => 'There',
            'organizationName' => 'PHP',
            'organizationalUnitName' => 'PHPMailer',
            'commonName' => 'PHPMailer Test',
            'emailAddress' => 'phpmailer@example.com'
        ];
        $cacertprops = [
            'countryName' => 'UK',
            'stateOrProvinceName' => 'Here',
            'localityName' => 'There',
            'organizationName' => 'PHP',
            'organizationalUnitName' => 'PHPMailer CA',
            'commonName' => 'PHPMailer Test CA',
            'emailAddress' => 'phpmailer@example.com'
        ];
        $keyconfig = [
            'digest_alg' => 'sha256',
            'private_key_bits' => 2048,
            'private_key_type' => OPENSSL_KEYTYPE_RSA,
        ];
        $password = 'password';
        $cacertfile = 'cacertfile.pem';
        $cakeyfile = 'cakeyfile.pem';
        $certfile = 'certfile.pem';
        $keyfile = 'keyfile.pem';

        //Create a CA cert
        //Make a new key pair
        $capk = openssl_pkey_new($keyconfig);
        //Create a certificate signing request
        $csr = openssl_csr_new($cacertprops, $capk);
        //Create a self-signed cert
        $cert = openssl_csr_sign($csr, null, $capk, 1);
        //Save the CA cert
        openssl_x509_export($cert, $certout);
        file_put_contents($cacertfile, $certout);
        //Save the CA key
        openssl_pkey_export($capk, $pkeyout, $password);
        file_put_contents($cakeyfile, $pkeyout);

        //Create a cert signed by our CA
        //Make a new key pair
        $pk = openssl_pkey_new($keyconfig);
        //Create a certificate signing request
        $csr = openssl_csr_new($certprops, $pk);
        //Create a self-signed cert
        $cert = openssl_csr_sign($csr, 'file://' . $cacertfile, $capk, 1);
        //Save the cert
        openssl_x509_export($cert, $certout);
        file_put_contents($certfile, $certout);
        //Save the key
        openssl_pkey_export($pk, $pkeyout, $password);
        file_put_contents($keyfile, $pkeyout);

        $this->Mail->sign(
            $certfile,
            $keyfile,
            $password,
            $cacertfile
        );
        $this->assertTrue($this->Mail->send(), 'S/MIME signing with CA failed');
        unlink($cacertfile);
        unlink($cakeyfile);
        unlink($certfile);
        unlink($keyfile);
    }

    /**
     * DKIM Signing tests.
     * @requires extension openssl
     */
    public function testDKIM()
    {
        $this->Mail->Subject .= ': DKIM signing';
        $this->Mail->Body = 'This message is DKIM signed.';
        $this->buildBody();
        $privatekeyfile = 'dkim_private.key';
        //Make a new key pair
        //(2048 bits is the recommended minimum key length -
        //gmail won't accept less than 1024 bits)
        $pk = openssl_pkey_new(
            [
                'private_key_bits' => 2048,
                'private_key_type' => OPENSSL_KEYTYPE_RSA
            ]
        );
        openssl_pkey_export_to_file($pk, $privatekeyfile);
        $this->Mail->DKIM_domain = 'example.com';
        $this->Mail->DKIM_private = $privatekeyfile;
        $this->Mail->DKIM_selector = 'phpmailer';
        $this->Mail->DKIM_passphrase = ''; //key is not encrypted
        $this->assertTrue($this->Mail->send(), 'DKIM signed mail failed');
        unlink($privatekeyfile);
    }

    /**
     * Test line break reformatting.
     */
    public function testLineBreaks()
    {
        $unixsrc = "hello\nWorld\nAgain\n";
        $macsrc = "hello\rWorld\rAgain\r";
        $windowssrc = "hello\r\nWorld\r\nAgain\r\n";
        $mixedsrc = "hello\nWorld\rAgain\r\n";
        $target = "hello\r\nWorld\r\nAgain\r\n";
        $this->assertEquals($target, PHPMailer::normalizeBreaks($unixsrc), 'UNIX break reformatting failed');
        $this->assertEquals($target, PHPMailer::normalizeBreaks($macsrc), 'Mac break reformatting failed');
        $this->assertEquals($target, PHPMailer::normalizeBreaks($windowssrc), 'Windows break reformatting failed');
        $this->assertEquals($target, PHPMailer::normalizeBreaks($mixedsrc), 'Mixed break reformatting failed');
    }

    /**
     * Test line length detection
     */
    public function testLineLength()
    {
        $oklen = str_repeat(str_repeat('0', PHPMailer::MAX_LINE_LENGTH)."\r\n", 10);
        $badlen = str_repeat(str_repeat('1', PHPMailer::MAX_LINE_LENGTH + 1) . "\r\n", 2);
        $this->assertTrue(PHPMailer::hasLineLongerThanMax($badlen), 'Long line not detected (only)');
        $this->assertTrue(PHPMailer::hasLineLongerThanMax($oklen . $badlen), 'Long line not detected (first)');
        $this->assertTrue(PHPMailer::hasLineLongerThanMax($badlen . $oklen), 'Long line not detected (last)');
        $this->assertTrue(
            PHPMailer::hasLineLongerThanMax($oklen . $badlen . $oklen),
            'Long line not detected (middle)'
        );
        $this->assertFalse(PHPMailer::hasLineLongerThanMax($oklen), 'Long line false positive');
        $this->Mail->isHTML(false);
        $this->Mail->Subject .= ": Line length test";
        $this->Mail->CharSet = 'UTF-8';
        $this->Mail->Encoding = '8bit';
        $this->Mail->Body = $oklen . $badlen . $oklen . $badlen;
        $this->buildBody();
        $this->assertTrue($this->Mail->send(), $this->Mail->ErrorInfo);
        $this->assertEquals('quoted-printable', $this->Mail->Encoding, 'Long line did not override transfer encoding');
    }

    /**
     * Test setting and retrieving message ID.
     */
    public function testMessageID()
    {
        $this->Mail->Body = 'Test message ID.';
        $id = md5(12345);
        $this->Mail->MessageID = $id;
        $this->buildBody();
        $this->Mail->preSend();
        $lastid = $this->Mail->getLastMessageID();
        $this->assertNotEquals($lastid, $id, 'Invalid Message ID allowed');
        $id = '<'.md5(12345).'@example.com>';
        $this->Mail->MessageID = $id;
        $this->buildBody();
        $this->Mail->preSend();
        $lastid = $this->Mail->getLastMessageID();
        $this->assertEquals($lastid, $id, 'Custom Message ID not used');
        $this->Mail->MessageID = '';
        $this->buildBody();
        $this->Mail->preSend();
        $lastid = $this->Mail->getLastMessageID();
        $this->assertRegExp('/^<.*@.*>$/', $lastid, 'Invalid default Message ID');
    }

    /**
     * Miscellaneous calls to improve test coverage and some small tests.
     */
    public function testMiscellaneous()
    {
        $this->assertEquals('application/pdf', PHPMailer::_mime_types('pdf'), 'MIME TYPE lookup failed');
        $this->Mail->addCustomHeader('SomeHeader: Some Value');
        $this->Mail->clearCustomHeaders();
        $this->Mail->clearAttachments();
        $this->Mail->isHTML(false);
        $this->Mail->isSMTP();
        $this->Mail->isMail();
        $this->Mail->isSendmail();
        $this->Mail->isQmail();
        $this->Mail->setLanguage('fr');
        $this->Mail->Sender = '';
        $this->Mail->createHeader();
        $this->assertFalse($this->Mail->set('x', 'y'), 'Invalid property set succeeded');
        $this->assertTrue($this->Mail->set('Timeout', 11), 'Valid property set failed');
        $this->assertTrue($this->Mail->set('AllowEmpty', null), 'Null property set failed');
        $this->assertTrue($this->Mail->set('AllowEmpty', false), 'Valid property set of null property failed');
        //Test pathinfo
        $a = '/mnt/files/飛兒樂 團光茫.mp3';
        $q = PHPMailer::mb_pathinfo($a);
        $this->assertEquals($q['dirname'], '/mnt/files', 'UNIX dirname not matched');
        $this->assertEquals($q['basename'], '飛兒樂 團光茫.mp3', 'UNIX basename not matched');
        $this->assertEquals($q['extension'], 'mp3', 'UNIX extension not matched');
        $this->assertEquals($q['filename'], '飛兒樂 團光茫', 'UNIX filename not matched');
        $this->assertEquals(
            PHPMailer::mb_pathinfo($a, PATHINFO_DIRNAME),
            '/mnt/files',
            'Dirname path element not matched'
        );
        $this->assertEquals(PHPMailer::mb_pathinfo($a, 'filename'), '飛兒樂 團光茫', 'Filename path element not matched');
        $a = 'c:\mnt\files\飛兒樂 團光茫.mp3';
        $q = PHPMailer::mb_pathinfo($a);
        $this->assertEquals($q['dirname'], 'c:\mnt\files', 'Windows dirname not matched');
        $this->assertEquals($q['basename'], '飛兒樂 團光茫.mp3', 'Windows basename not matched');
        $this->assertEquals($q['extension'], 'mp3', 'Windows extension not matched');
        $this->assertEquals($q['filename'], '飛兒樂 團光茫', 'Windows filename not matched');
    }
    public function testBadSMTP()
    {
        $this->Mail->smtpConnect();
        $smtp = $this->Mail->getSMTPInstance();
        $this->assertFalse($smtp->mail("somewhere\nbad"), 'Bad SMTP command containing breaks accepted');
    }

    /**
     * Tests the Custom header getter
     */
    public function testCustomHeaderGetter()
    {
        $this->Mail->addCustomHeader('foo', 'bar');
        $this->assertEquals([['foo', 'bar']], $this->Mail->getCustomHeaders());

        $this->Mail->addCustomHeader('foo', 'baz');
        $this->assertEquals(
            [
                ['foo', 'bar'],
                ['foo', 'baz']
            ],
            $this->Mail->getCustomHeaders()
        );

        $this->Mail->clearCustomHeaders();
        $this->assertEmpty($this->Mail->getCustomHeaders());

        $this->Mail->addCustomHeader('yux');
        $this->assertEquals([['yux']], $this->Mail->getCustomHeaders());

        $this->Mail->addCustomHeader('Content-Type: application/json');
        $this->assertEquals(
            [
                ['yux'],
                ['Content-Type', ' application/json']
            ],
            $this->Mail->getCustomHeaders()
        );
    }

    /**
     * Tests setting and retrieving ConfirmReadingTo address, also known as "read receipt" address.
     */
    public function testConfirmReadingTo()
    {
        $this->Mail->CharSet = 'utf-8';
        $this->buildBody();

        $this->Mail->ConfirmReadingTo = 'test@example..com';  //Invalid address
        $this->assertFalse($this->Mail->send(), $this->Mail->ErrorInfo);

        $this->Mail->ConfirmReadingTo = ' test@example.com';  //Extra space to trim
        $this->assertTrue($this->Mail->send(), $this->Mail->ErrorInfo);
        $this->assertEquals(
            'test@example.com',
            $this->Mail->ConfirmReadingTo,
            'Unexpected read receipt address'
        );

        $this->Mail->ConfirmReadingTo = 'test@françois.ch';  //Address with IDN
        if ($this->Mail->idnSupported()) {
            $this->assertTrue($this->Mail->send(), $this->Mail->ErrorInfo);
            $this->assertEquals(
                'test@xn--franois-xxa.ch',
                $this->Mail->ConfirmReadingTo,
                'IDN address not converted to punycode'
            );
        } else {
            $this->assertFalse($this->Mail->send(), $this->Mail->ErrorInfo);
        }
    }

    /**
     * Tests CharSet and Unicode -> ASCII conversions for addresses with IDN.
     */
    public function testConvertEncoding()
    {
        if (!$this->Mail->idnSupported()) {
            $this->markTestSkipped('intl and/or mbstring extensions are not available');
        }

        $this->Mail->clearAllRecipients();
        $this->Mail->clearReplyTos();

        // This file is UTF-8 encoded. Create a domain encoded in "iso-8859-1".
        $domain = '@' . mb_convert_encoding('françois.ch', 'ISO-8859-1', 'UTF-8');
        $this->Mail->addAddress('test' . $domain);
        $this->Mail->addCC('test+cc' . $domain);
        $this->Mail->addBCC('test+bcc' . $domain);
        $this->Mail->addReplyTo('test+replyto' . $domain);

        // Queued addresses are not returned by get*Addresses() before send() call.
        $this->assertEmpty($this->Mail->getToAddresses(), 'Bad "to" recipients');
        $this->assertEmpty($this->Mail->getCcAddresses(), 'Bad "cc" recipients');
        $this->assertEmpty($this->Mail->getBccAddresses(), 'Bad "bcc" recipients');
        $this->assertEmpty($this->Mail->getReplyToAddresses(), 'Bad "reply-to" recipients');

        // Clear queued BCC recipient.
        $this->Mail->clearBCCs();

        $this->buildBody();
        $this->assertTrue($this->Mail->send(), $this->Mail->ErrorInfo);

        // Addresses with IDN are returned by get*Addresses() after send() call.
        $domain = $this->Mail->punyencodeAddress($domain);
        $this->assertEquals(
            [['test' . $domain, '']],
            $this->Mail->getToAddresses(),
            'Bad "to" recipients'
        );
        $this->assertEquals(
            [['test+cc' . $domain, '']],
            $this->Mail->getCcAddresses(),
            'Bad "cc" recipients'
        );
        $this->assertEmpty($this->Mail->getBccAddresses(), 'Bad "bcc" recipients');
        $this->assertEquals(
            ['test+replyto' . $domain => ['test+replyto' . $domain, '']],
            $this->Mail->getReplyToAddresses(),
            'Bad "reply-to" addresses'
        );
    }

    /**
     * Tests removal of duplicate recipients and reply-tos.
     */
    public function testDuplicateIDNRemoved()
    {
        if (!$this->Mail->idnSupported()) {
            $this->markTestSkipped('intl and/or mbstring extensions are not available');
        }

        $this->Mail->clearAllRecipients();
        $this->Mail->clearReplyTos();

        $this->Mail->CharSet = 'utf-8';

        $this->assertTrue($this->Mail->addAddress('test@françois.ch'));
        $this->assertFalse($this->Mail->addAddress('test@françois.ch'));
        $this->assertTrue($this->Mail->addAddress('test@FRANÇOIS.CH'));
        $this->assertFalse($this->Mail->addAddress('test@FRANÇOIS.CH'));
        $this->assertTrue($this->Mail->addAddress('test@xn--franois-xxa.ch'));
        $this->assertFalse($this->Mail->addAddress('test@xn--franois-xxa.ch'));
        $this->assertFalse($this->Mail->addAddress('test@XN--FRANOIS-XXA.CH'));

        $this->assertTrue($this->Mail->addReplyTo('test+replyto@françois.ch'));
        $this->assertFalse($this->Mail->addReplyTo('test+replyto@françois.ch'));
        $this->assertTrue($this->Mail->addReplyTo('test+replyto@FRANÇOIS.CH'));
        $this->assertFalse($this->Mail->addReplyTo('test+replyto@FRANÇOIS.CH'));
        $this->assertTrue($this->Mail->addReplyTo('test+replyto@xn--franois-xxa.ch'));
        $this->assertFalse($this->Mail->addReplyTo('test+replyto@xn--franois-xxa.ch'));
        $this->assertFalse($this->Mail->addReplyTo('test+replyto@XN--FRANOIS-XXA.CH'));

        $this->buildBody();
        $this->assertTrue($this->Mail->send(), $this->Mail->ErrorInfo);

        // There should be only one "To" address and one "Reply-To" address.
        $this->assertEquals(
            1,
            count($this->Mail->getToAddresses()),
            'Bad count of "to" recipients'
        );
        $this->assertEquals(
            1,
            count($this->Mail->getReplyToAddresses()),
            'Bad count of "reply-to" addresses'
        );
    }

    /**
     * Use a fake POP3 server to test POP-before-SMTP auth.
     * With a known-good login
     * @group pop3
     */
    public function testPopBeforeSmtpGood()
    {
        //Start a fake POP server
        $pid = shell_exec(
            '/usr/bin/nohup ' . $this->INCLUDE_DIR .
            '/test/runfakepopserver.sh 1100 >/dev/null 2>/dev/null & printf "%u" $!'
        );
        $this->pids[] = $pid;

        sleep(1);
        //Test a known-good login
        $this->assertTrue(
            POP3::popBeforeSmtp('localhost', 1100, 10, 'user', 'test', $this->Mail->SMTPDebug),
            'POP before SMTP failed'
        );
        //Kill the fake server, don't care if it fails
        @shell_exec('kill -TERM ' . escapeshellarg($pid));
        sleep(2);
    }

    /**
<<<<<<< HEAD
     * Use a fake POP3 server to test POP-before-SMTP auth.
     * With a known-bad login
     * @group pop3
=======
     * Use a fake POP3 server to test POP-before-SMTP auth
     * with a known-bad login.
>>>>>>> 177839e2
     */
    public function testPopBeforeSmtpBad()
    {
        //Start a fake POP server on a different port
        //so we don't inadvertently connect to the previous instance
        $pid = shell_exec(
            '/usr/bin/nohup '. $this->INCLUDE_DIR .
            '/test/runfakepopserver.sh 1101 >/dev/null 2>/dev/null & printf "%u" $!'
        );
        $this->pids[] = $pid;

        sleep(2);
        //Test a known-bad login
        $this->assertFalse(
            POP3::popBeforeSmtp('localhost', 1101, 10, 'user', 'xxx', $this->Mail->SMTPDebug),
            'POP before SMTP should have failed'
        );
        //Kill the fake server, don't care if it fails
        @shell_exec('kill -TERM ' . escapeshellarg($pid));
        sleep(2);
    }

    /**
     * Test SMTP host connections.
     * This test can take a long time, so run it last
     */
    public function testSmtpConnect()
    {
        $this->Mail->SMTPDebug = 4; //Show connection-level errors
        $this->assertTrue($this->Mail->smtpConnect(), 'SMTP single connect failed');
        $this->Mail->smtpClose();
        $this->Mail->Host = 'ssl://localhost:12345;tls://localhost:587;10.10.10.10:54321;localhost:12345;10.10.10.10';
        $this->assertFalse($this->Mail->smtpConnect(), 'SMTP bad multi-connect succeeded');
        $this->Mail->smtpClose();
        $this->Mail->Host = 'localhost:12345;10.10.10.10:54321;' . $_REQUEST['mail_host'];
        $this->assertTrue($this->Mail->smtpConnect(), 'SMTP multi-connect failed');
        $this->Mail->smtpClose();
        $this->Mail->Host = ' localhost:12345 ; ' . $_REQUEST['mail_host'] . ' ';
        $this->assertTrue($this->Mail->smtpConnect(), 'SMTP hosts with stray spaces failed');
        $this->Mail->smtpClose();
        $this->Mail->Host = $_REQUEST['mail_host'];
        //Need to pick a harmless option so as not cause problems of its own! socket:bind doesn't work with Travis-CI
        $this->assertTrue(
            $this->Mail->smtpConnect(['ssl' => ['verify_depth' => 10]]),
            'SMTP connect with options failed'
        );
    }
}

/**
 * This is a sample form for setting appropriate test values through a browser
 * These values can also be set using a file called testbootstrap.php (not in repo) in the same folder as this script
 * which is probably more useful if you run these tests a lot
 * <html>
 * <body>
 * <h3>PHPMailer Unit Test</h3>
 * By entering a SMTP hostname it will automatically perform tests with SMTP.
 *
 * <form name="phpmailer_unit" action=__FILE__ method="get">
 * <input type="hidden" name="submitted" value="1"/>
 * From Address: <input type="text" size="50" name="mail_from" value="<?php echo get("mail_from"); ?>"/>
 * <br/>
 * To Address: <input type="text" size="50" name="mail_to" value="<?php echo get("mail_to"); ?>"/>
 * <br/>
 * Cc Address: <input type="text" size="50" name="mail_cc" value="<?php echo get("mail_cc"); ?>"/>
 * <br/>
 * SMTP Hostname: <input type="text" size="50" name="mail_host" value="<?php echo get("mail_host"); ?>"/>
 * <p/>
 * <input type="submit" value="Run Test"/>
 *
 * </form>
 * </body>
 * </html>
 */<|MERGE_RESOLUTION|>--- conflicted
+++ resolved
@@ -11,11 +11,7 @@
  * @license http://www.gnu.org/copyleft/lesser.html GNU Lesser General Public License
  */
 
-<<<<<<< HEAD
 namespace PHPMailer\PHPMailer;
-=======
-require_once realpath('../PHPMailerAutoload.php');
->>>>>>> 177839e2
 
 /**
  * PHPMailer - PHP email transport unit test class.
@@ -51,15 +47,12 @@
     public $NoteLog = [];
 
     /**
-<<<<<<< HEAD
      * Default include path
      * @var string
      */
     public $INCLUDE_DIR = './';
 
     /**
-=======
->>>>>>> 177839e2
      * PIDs of any processes we need to kill
      * @var array
      * @access private
@@ -67,24 +60,13 @@
     private $pids = [];
 
     /**
-     * Default include path
-     * @var string
-     */
-    const INCLUDE_DIR = '../';
-
-    /**
      * Run before each test is started.
      */
     public function setUp()
     {
-<<<<<<< HEAD
         $this->INCLUDE_DIR = dirname(__DIR__); //Default to the dir above the test dir, i.e. the project home dir
         if (file_exists($this->INCLUDE_DIR . '/test/testbootstrap.php')) {
             include $this->INCLUDE_DIR . '/test/testbootstrap.php'; //Overrides go in here
-=======
-        if (file_exists('testbootstrap.php')) {
-            include 'testbootstrap.php'; //Overrides go in here
->>>>>>> 177839e2
         }
         $this->Mail = new PHPMailer;
         $this->Mail->SMTPDebug = 3; //Full debug output
@@ -315,11 +297,7 @@
     public function testBootstrap()
     {
         $this->assertTrue(
-<<<<<<< HEAD
             file_exists($this->INCLUDE_DIR . '/test/testbootstrap.php'),
-=======
-            file_exists('testbootstrap.php'),
->>>>>>> 177839e2
             'Test config params missing - copy testbootstrap.php to testbootstrap-dist.php and change as appropriate'
         );
     }
@@ -746,11 +724,7 @@
         $this->Mail->Body = 'Here is the text body';
         $this->Mail->Subject .= ': Plain + Multiple FileAttachments';
 
-<<<<<<< HEAD
-        if (!$this->Mail->addAttachment($this->INCLUDE_DIR.'/examples/images/phpmailer.png')) {
-=======
-        if (!$this->Mail->addAttachment(realpath(self::INCLUDE_DIR . 'examples/images/phpmailer.png'))) {
->>>>>>> 177839e2
+        if (!$this->Mail->addAttachment(realpath($this->INCLUDE_DIR . 'examples/images/phpmailer.png'))) {
             $this->assertTrue(false, $this->Mail->ErrorInfo);
             return;
         }
@@ -851,11 +825,7 @@
 
         //This file is in ISO-8859-1 charset
         //Needs to be external because this file is in UTF-8
-<<<<<<< HEAD
-        $content = file_get_contents($this->INCLUDE_DIR.'/examples/contents.html');
-=======
-        $content = file_get_contents(realpath('../examples/contents.html'));
->>>>>>> 177839e2
+        $content = file_get_contents(realpath($this->INCLUDE_DIR.'/examples/contents.html'));
         // This is the string 'éèîüçÅñæß' in ISO-8859-1, base-64 encoded
         $check = base64_decode('6eju/OfF8ebf');
         //Make sure it really is in ISO-8859-1!
@@ -865,11 +835,7 @@
                 "ISO-8859-1",
                 mb_detect_encoding($content, "UTF-8, ISO-8859-1, ISO-8859-15", true)
             ),
-<<<<<<< HEAD
-            $this->INCLUDE_DIR.'/examples'
-=======
-            realpath(self::INCLUDE_DIR . 'examples')
->>>>>>> 177839e2
+            realpath($this->INCLUDE_DIR . 'examples')
         );
         $this->buildBody();
         $this->assertTrue(
@@ -933,11 +899,7 @@
 </html>
 EOT;
         $this->Mail->addEmbeddedImage(
-<<<<<<< HEAD
-            $this->INCLUDE_DIR .'/examples/images/phpmailer.png',
-=======
-            realpath(self::INCLUDE_DIR . 'examples/images/phpmailer.png'),
->>>>>>> 177839e2
+            realpath($this->INCLUDE_DIR . 'examples/images/phpmailer.png'),
             'my-attach',
             'phpmailer.png',
             'base64',
@@ -973,20 +935,12 @@
      */
     public function testMsgHTML()
     {
-<<<<<<< HEAD
-        $message = file_get_contents($this->INCLUDE_DIR .'/examples/contentsutf8.html');
-=======
-        $message = file_get_contents(realpath(self::INCLUDE_DIR . 'examples/contentsutf8.html'));
->>>>>>> 177839e2
+        $message = file_get_contents(realpath($this->INCLUDE_DIR . 'examples/contentsutf8.html'));
         $this->Mail->CharSet = 'utf-8';
         $this->Mail->Body = '';
         $this->Mail->AltBody = '';
         //Uses internal HTML to text conversion
-<<<<<<< HEAD
-        $this->Mail->msgHTML($message, $this->INCLUDE_DIR .'/examples');
-=======
-        $this->Mail->msgHTML($message, realpath(self::INCLUDE_DIR . 'examples'));
->>>>>>> 177839e2
+        $this->Mail->msgHTML($message, realpath($this->INCLUDE_DIR . 'examples'));
         $this->Mail->Subject .= ': msgHTML';
 
         $this->assertNotEmpty($this->Mail->Body, 'Body not set by msgHTML');
@@ -995,19 +949,13 @@
 
         //Again, using a custom HTML to text converter
         $this->Mail->AltBody = '';
-<<<<<<< HEAD
         $this->Mail->msgHTML(
             $message,
-            $this->INCLUDE_DIR .'/examples',
+            realpath($this->INCLUDE_DIR .'/examples'),
             function ($html) {
                 return strtoupper(strip_tags($html));
             }
         );
-=======
-        $this->Mail->msgHTML($message, realpath(self::INCLUDE_DIR . 'examples'), function ($html) {
-            return strtoupper(strip_tags($html));
-        });
->>>>>>> 177839e2
         $this->Mail->Subject .= ' + custom html2text';
         $this->assertNotEmpty($this->Mail->AltBody, 'Custom AltBody not set by msgHTML');
 
@@ -1024,13 +972,7 @@
         $this->Mail->isHTML(true);
 
         if (!$this->Mail->addAttachment(
-<<<<<<< HEAD
-            $this->INCLUDE_DIR . '/examples/images/phpmailer_mini.png',
-            'phpmailer_mini.png'
-        )
-=======
-            realpath(self::INCLUDE_DIR . 'examples/images/phpmailer_mini.png'), 'phpmailer_mini.png')
->>>>>>> 177839e2
+            realpath($this->INCLUDE_DIR . 'examples/images/phpmailer_mini.png'), 'phpmailer_mini.png')
         ) {
             $this->assertTrue(false, $this->Mail->ErrorInfo);
             return;
@@ -1053,11 +995,7 @@
         $this->Mail->isHTML(true);
 
         if (!$this->Mail->addStringEmbeddedImage(
-<<<<<<< HEAD
-            file_get_contents($this->INCLUDE_DIR .'/examples/images/phpmailer_mini.png'),
-=======
-            file_get_contents(realpath(self::INCLUDE_DIR . 'examples/images/phpmailer_mini.png')),
->>>>>>> 177839e2
+            file_get_contents(realpath($this->INCLUDE_DIR . 'examples/images/phpmailer_mini.png')),
             md5('phpmailer_mini.png').'@phpmailer.0',
             '', //intentionally empty name
             'base64',
@@ -1081,24 +1019,16 @@
         $this->Mail->Subject .= ': HTML + multiple Attachment';
         $this->Mail->isHTML(true);
 
-<<<<<<< HEAD
         if (!$this->Mail->addAttachment(
-            $this->INCLUDE_DIR . '/examples/images/phpmailer_mini.png',
+            realpath($this->INCLUDE_DIR . 'examples/images/phpmailer_mini.png'),
             'phpmailer_mini.png'
-        )
+            )
         ) {
-=======
-        if (!$this->Mail->addAttachment(realpath(self::INCLUDE_DIR . 'examples/images/phpmailer_mini.png'), 'phpmailer_mini.png')) {
->>>>>>> 177839e2
             $this->assertTrue(false, $this->Mail->ErrorInfo);
             return;
         }
 
-<<<<<<< HEAD
-        if (!$this->Mail->addAttachment($this->INCLUDE_DIR .'/examples/images/phpmailer.png', 'phpmailer.png')) {
-=======
-        if (!$this->Mail->addAttachment(realpath(self::INCLUDE_DIR . 'examples/images/phpmailer.png'), 'phpmailer.png')) {
->>>>>>> 177839e2
+        if (!$this->Mail->addAttachment(realpath($this->INCLUDE_DIR . 'examples/images/phpmailer.png'), 'phpmailer.png')) {
             $this->assertTrue(false, $this->Mail->ErrorInfo);
             return;
         }
@@ -1112,17 +1042,14 @@
      */
     public function testEmbeddedImage()
     {
-        $this->Mail->Body = 'Embedded Image: <img alt="phpmailer" src="'.'cid:my-attach">' .
+        $this->Mail->Body = 'Embedded Image: <img alt="phpmailer" src="'.
+            'cid:my-attach">' .
             'Here is an image!';
         $this->Mail->Subject .= ': Embedded Image';
         $this->Mail->isHTML(true);
 
         if (!$this->Mail->addEmbeddedImage(
-<<<<<<< HEAD
-            $this->INCLUDE_DIR .'/examples/images/phpmailer.png',
-=======
-            realpath(self::INCLUDE_DIR . 'examples/images/phpmailer.png'),
->>>>>>> 177839e2
+            realpath($this->INCLUDE_DIR . 'examples/images/phpmailer.png'),
             'my-attach',
             'phpmailer.png',
             'base64',
@@ -1145,17 +1072,14 @@
      */
     public function testMultiEmbeddedImage()
     {
-        $this->Mail->Body = 'Embedded Image: <img alt="phpmailer" src="'.'cid:my-attach">' .
+        $this->Mail->Body = 'Embedded Image: <img alt="phpmailer" src="' .
+            'cid:my-attach">' .
             'Here is an image!</a>';
         $this->Mail->Subject .= ': Embedded Image + Attachment';
         $this->Mail->isHTML(true);
 
         if (!$this->Mail->addEmbeddedImage(
-<<<<<<< HEAD
-            $this->INCLUDE_DIR .'/examples/images/phpmailer.png',
-=======
-            realpath(self::INCLUDE_DIR . 'examples/images/phpmailer.png'),
->>>>>>> 177839e2
+            realpath($this->INCLUDE_DIR . 'examples/images/phpmailer.png'),
             'my-attach',
             'phpmailer.png',
             'base64',
@@ -1212,55 +1136,6 @@
     }
 
     /**
-<<<<<<< HEAD
-=======
-     * iCal event test.
-     */
-    public function testIcal()
-    {
-        //Standalone ICS tests
-        require_once realpath(self::INCLUDE_DIR . 'extras/EasyPeasyICS.php');
-        $ICS = new EasyPeasyICS("PHPMailer test calendar");
-        $this->assertNotEmpty(
-            $ICS->addEvent(
-                strtotime('tomorrow 10:00 Europe/Paris'),
-                strtotime('tomorrow 11:00 Europe/Paris'),
-                'PHPMailer iCal test',
-                'A test of PHPMailer iCal support',
-                'https://github.com/PHPMailer/PHPMailer'
-            ),
-            'Generated event string is empty'
-        );
-        $ICS->addEvent(
-            strtotime('tomorrow 10:00 Europe/Paris'),
-            strtotime('tomorrow 11:00 Europe/Paris'),
-            'PHPMailer iCal test',
-            'A test of PHPMailer iCal support',
-            'https://github.com/PHPMailer/PHPMailer'
-        );
-        $events = $ICS->getEvents();
-        $this->assertEquals(2, count($events), 'Event count mismatch');
-        $ICS->clearEvents();
-        $events = $ICS->getEvents();
-        $this->assertEquals(0, count($events), 'Event clearing failed');
-        $ICS->setName('test');
-        $this->assertEquals('test', $ICS->getName(), 'Setting ICS name failed');
-        $this->assertNotEmpty($ICS->render(false), 'Empty calendar');
-        //Need to test generated output but PHPUnit isn't playing nice
-        //$rendered = $ICS->render();
-
-        //Test sending an ICS
-        $this->Mail->Body = 'This is the <strong>HTML</strong> part of the email.';
-        $this->Mail->AltBody = 'This is the text part of the email.';
-        $this->Mail->Subject .= ': iCal';
-        $this->Mail->isHTML(true);
-        $this->buildBody();
-        $this->Mail->Ical = $ICS->render(false);
-        $this->assertTrue($this->Mail->send(), $this->Mail->ErrorInfo);
-    }
-
-    /**
->>>>>>> 177839e2
      * Test sending multiple messages with separate connections.
      */
     public function testMultipleSend()
@@ -2129,14 +2004,9 @@
     }
 
     /**
-<<<<<<< HEAD
-     * Use a fake POP3 server to test POP-before-SMTP auth.
-     * With a known-bad login
-     * @group pop3
-=======
      * Use a fake POP3 server to test POP-before-SMTP auth
      * with a known-bad login.
->>>>>>> 177839e2
+     * @group pop3
      */
     public function testPopBeforeSmtpBad()
     {
