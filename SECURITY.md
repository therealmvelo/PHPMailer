--- conflicted
+++ resolved
@@ -2,14 +2,12 @@
 
 Please disclose any security issues or vulnerabilities found through [Tidelift's coordinated disclosure system](https://tidelift.com/security) or to the maintainers privately.
 
-<<<<<<< HEAD
 PHPMailer 6.4.1 and earlier contain a vulnerability that can result in untrusted code being called (if such code is injected into the host project's scope by other means). If the `$patternselect` parameter to `validateAddress()` is set to `'php'` (the default, defined by `static::$validator`), and the global namespace contains a function called `php`, it will be called in preference to the built-in validator of the same name. This is patched in PHPMailer 6.5.0 by denying the use of simple strings as validator function names, which is a very minor BC break. Reported by [Vikrant Singh Chauhan](mailto:vi@hackberry.xyz) via [huntr.dev](https://www.huntr.dev/). Recorded as [CVE-2021-3603](https://web.nvd.nist.gov/view/vuln/detail?vulnId=CVE-2021-3603).
-=======
+
 PHPMailer versions 6.4.1 and earlier contain a possible remote code execution vulnerability through the `$lang_path` parameter of the `setLanguage()` method. If the `$lang_path` parameter is passed unfiltered from user input, it can be set to [a UNC path](https://docs.microsoft.com/en-us/dotnet/standard/io/file-path-formats#unc-paths), and if an attacker is also able to create a remote mount on the server that the UNC path points to, a script file under their control may be executed. This vulnerability only applies to systems that resolve UNC paths, typically only Microsoft Windows. Recorded as [CVE-2021-34551](https://web.nvd.nist.gov/view/vuln/detail?vulnId=CVE-2021-34551). Reported by [listensec.com](https://listensec.com) via Tidelift.
 
 PHPMailer 6.5.0 mitigates this by no longer treating translation files as PHP code, but by parsing their text content directly.
 This approach avoids the possibility of executing unknown code while retaining backward compatibility. This isn't ideal, so the current translation format is deprecated and will be replaced in the next major release.
->>>>>>> 0063f83e
 
 PHPMailer versions between 6.1.8 and 6.4.0 contain a regression of the earlier CVE-2018-19296 object injection vulnerability as a result of [a fix for Windows UNC paths in 6.1.8](https://github.com/PHPMailer/PHPMailer/commit/e2e07a355ee8ff36aba21d0242c5950c56e4c6f9). Recorded as [CVE-2020-36326](https://web.nvd.nist.gov/view/vuln/detail?vulnId=CVE-2020-36326). Reported by Fariskhi Vidyan via Tidelift. 6.4.1 fixes this issue, and also enforces stricter checks for URL schemes in local path contexts.
 
