--- conflicted
+++ resolved
@@ -5,23 +5,14 @@
  * as [https/http]://<yourdomain>/<folder>/get_oauth_token.php
  * e.g.: http://localhost/phpmail/get_oauth_token.php
  * * Ensure dependencies are installed with 'composer install'
-<<<<<<< HEAD
- * * Set up an app in your Google/Yahoo/Microsoft
-=======
- * * Set up an app in your Google developer console
->>>>>>> 881289ba
+ * * Set up an app in your Google/Yahoo/Microsoft account
  * * Set the script address as the app's redirect URL
  * If no refresh token is obtained when running this file, revoke access to your app
  * using link: https://accounts.google.com/b/0/IssuedAuthSubTokens and run the script again.
  * This script requires PHP 5.4 or later
-<<<<<<< HEAD
- * PHP Version 5.4.
+ * PHP Version 5.4
  */
 require 'vendor/autoload.php';
-require 'class.phpmaileroauthprovider.php';
-require 'class.phpmaileroauthgoogle.php';
-require 'class.phpmaileroauthyahoo.php';
-require 'class.phpmaileroauthmicrosoft.php';
 
 session_start();
 
@@ -57,7 +48,7 @@
     $options['scope'] = array(
         'https://mail.google.com/'
     );
-    
+
     //To get the refresh token everytime
     $options['approval_prompt'] = 'force';
 } elseif ($provider_name == 'yahoo') {
@@ -72,7 +63,7 @@
         'clientSecret' => '{MICROSOFT_APP_SECRET}',
         'redirectUri' => $redirectUri
     ));
-    
+
     //scopes
     $options['scope'] = array(
         'wl.imap',
@@ -84,89 +75,33 @@
 }
 
 if (!isset($_GET['code'])) {
-    
     // If we don't have an authorization code then get one
     $authUrl = $provider->getAuthorizationUrl($options);
-    
+
     // echo $authUrl."<br>";
     $_SESSION['oauth2state'] = $provider->getState();
-    
+
     header('Location: ' . $authUrl);
     exit;
-    // Check given state against previously stored one to mitigate CSRF attack
+// Check given state against previously stored one to mitigate CSRF attack
 } elseif (empty($_GET['state']) || ($_GET['state'] !== $_SESSION['oauth2state'])) {
     unset($_SESSION['oauth2state']);
     unset($_SESSION['provider_name']);
     exit('Invalid state');
 } else {
     unset($_SESSION['provider_name']);
-    
+
     // Try to get an access token (using the authorization code grant)
     $token = $provider->getAccessToken('authorization_code', array(
         'code' => $_GET['code']
     ));
-    
+
     // Use this to interact with an API on the users behalf
     echo 'Token: ' . $token->getToken() . '<br>';
-    
+
     // Use this to get a new access token if the old one expires
     echo 'Refresh Token: ' . $token->getRefreshToken() . '<br>';
-    
+
     // Number of seconds until the access token will expire, and need refreshing
     echo 'Expires:' . $token->getExpires() . '<br>';
-=======
- * PHP Version 5.4
- */
-
-require 'vendor/autoload.php';
-
-session_start();
-
-//If this automatic URL doesn't work, set it yourself manually
-$redirectUri = isset($_SERVER['HTTPS']) ? 'https://' : 'http://' . $_SERVER['HTTP_HOST'] . $_SERVER['PHP_SELF'];
-//$redirectUri = 'http://localhost/phpmailer/get_oauth_token.php';
-
-//These details obtained are by setting up app in Google developer console.
-$clientId = 'RANDOMCHARS-----duv1n2.apps.googleusercontent.com';
-$clientSecret = 'RANDOMCHARS-----lGyjPcRtvP';
-
-//Set Redirect URI in Developer Console as [https/http]://<yourdomain>/<folder>/get_oauth_token.php
-$provider = new League\OAuth2\Client\Provider\Google(
-    array(
-        'clientId' => $clientId,
-        'clientSecret' => $clientSecret,
-        'redirectUri' => $redirectUri,
-        'scopes' => array('https://mail.google.com/'),
-        'accessType' => 'offline'
-    )
-);
-
-if (!isset($_GET['code'])) {
-    // If we don't have an authorization code then get one
-    $authUrl = $provider->getAuthorizationUrl();
-    $_SESSION['oauth2state'] = $provider->state;
-    header('Location: ' . $authUrl);
-    exit;
-// Check given state against previously stored one to mitigate CSRF attack
-} elseif (empty($_GET['state']) || ($_GET['state'] !== $_SESSION['oauth2state'])) {
-    unset($_SESSION['oauth2state']);
-    exit('Invalid state');
-} else {
-    $provider->accessType = 'offline';
-    // Try to get an access token (using the authorization code grant)
-    $token = $provider->getAccessToken(
-        'authorization_code',
-        array(
-            'code' => $_GET['code']
-        )
-    );
-    // Use this to interact with an API on the users behalf
-    //    echo $token->accessToken.'<br>';
-
-    // Use this to get a new access token if the old one expires
-    echo 'Refresh Token: ' . $token->refreshToken;
-
-    // Unix timestamp of when the token will expire, and need refreshing
-    //    echo $token->expires;
->>>>>>> 881289ba
 }