<<<<<<< HEAD
# PHPMailer Change Log

## Version 6.0
This is a major update that breaks backwards compatibility.

* **Requires PHP 5.5 or later**
* Uses the `PHPMailer\PHPMailer` namespace
* File structure simplified, classes live in the `src/` folder
* The custom autoloader has been removed, now PSR-4 compatible: [**use composer**](https://getcomposer.org)!
* Classes & Exceptions renamed to make use of the namespace
* `Extras` classes have been removed - use packages from [packagist.org](https://packagist.org) instead
* All elements previously marked as deprecated have been removed:
  * `PHPMailer->Version`
  * `PHPMailer->ReturnPath`
  * `PHPMailer->PluginDir`
  * `PHPMailer->encodeQPphp()`
  * `SMTP->CRLF`
  * `SMTP->Version`
  * `SMTP->SMTP_PORT`
  * `POP3->CRLF`
  * `POP3->Version`
* NTLM authentication removed - never worked anyway!
  * `PHPMailer->Workstation`
  * `PHPMailer->Realm`
* `SMTP::authenticate` method signature changed
* `parseAddresses()` is now static
* `validateAddress()` is now called statically from `parseAddresses()`
* `PHPMailer->SingleToArray` is now protected
* Extensive reworking of XOAUTH2, adding support for Google, Yahoo and Microsoft providers, thanks to @sherryl4george
=======
# ChangeLog

* Added ability to inject custom address validators, and set the default validator
* Fix TLS 1.2 compatibility
* Remove some excess line breaks in MIME structure
* Updated Polish, Russian, Brazilian Portuguese, Georgian translations
* More DRY!
* Improve error messages
* Update dependencies
* Add example showing how to handle multiple form file uploads
* Improve SMTP example
* Improve Windows compatibility
* Use consistent names for temp files
* Fix gmail XOAUTH2 scope, thanks to @sherryl4george
>>>>>>> 444a355b
* Fix extra line break in getSentMIMEMessage()
* Improve DKIM signing to use SHA-2
* Major cleanup of docs and examples

## Version 5.2.14 (Nov 1st 2015)
* Allow addresses with IDN (Internationalized Domain Name) in PHP 5.3+, thanks to @fbonzon
* Allow access to POP3 errors
* Make all POP3 private properties and methods protected
* **SECURITY** Fix vulnerability that allowed email addresses with line breaks (valid in RFC5322) to pass to SMTP, permitting message injection at the SMTP level. Mitigated in both the address validator and in the lower-level SMTP class. Thanks to Takeshi Terada.
* Updated Brazilian Portuguese translations (Thanks to @phelipealves)

## Version 5.2.13 (Sep 14th 2015)
* Rename internal oauth class to avoid name clashes
* Improve Estonian translations

## Version 5.2.12 (Sep 1st 2015)
* Fix incorrect composer package dependencies
* Skip existing embedded image `cid`s in `msgHTML`

## Version 5.2.11 (Aug 31st 2015)
* Don't switch to quoted-printable for long lines if already using base64
* Fixed Travis-CI config when run on PHP 7
* Added Google XOAUTH2 authentication mechanism, thanks to @sherryl4george
* Add address parser for RFC822-format addresses
* Update MS Office MIME types
* Don't convert line breaks when using quoted-printable encoding
* Handle MS Exchange returning an invalid empty AUTH-type list in EHLO
* Don't set name or filename properties on MIME parts that don't have one

## Version 5.2.10 (May 4th 2015)
* Add custom header getter
* Use `application/javascript` for .js attachments
* Improve RFC2821 compliance for timelimits, especially for end-of-data
* Add Azerbaijani translations (Thanks to @mirjalal)
* Minor code cleanup for robustness
* Add Indonesian translations (Thanks to @ceceprawiro)
* Avoid `error_log` Debugoutput naming clash
* Add ability to parse server capabilities in response to EHLO (useful for SendGrid etc)
* Amended default values for WordWrap to match RFC
* Remove html2text converter class (has incompatible license)
* Provide new mechanism for injecting html to text converters
* Improve pointers to docs and support in README
* Add example file upload script
* Refactor and major cleanup of EasyPeasyICS, now a lot more usable
* Make set() method simpler and more reliable
* Add Malay translation (Thanks to @nawawi)
* Add Bulgarian translation (Thanks to @mialy)
* Add Armenian translation (Thanks to Hrayr Grigoryan)
* Add Slovenian translation (Thanks to Klemen Tušar)
* More efficient word wrapping
* Add support for S/MIME signing with additional CA certificate (thanks to @IgitBuh)
* Fix incorrect MIME structure when using S/MIME signing and isMail() (#372)
* Improved checks and error messages for missing extensions
* Store and report SMTP errors more consistently
* Add MIME multipart preamble for better Outlook compatibility
* Enable TLS encryption automatically if the server offers it
* Provide detailed errors when individual recipients fail
* Report more errors when connecting
* Add extras classes to composer classmap
* Expose stream_context_create options via new SMTPOptions property
* Automatic encoding switch to quoted-printable if message lines are too long
* Add Korean translation (Thanks to @ChalkPE)
* Provide a pointer to troubleshooting docs on SMTP connection failure

## Version 5.2.9 (Sept 25th 2014)
* **Important: The autoloader is no longer autoloaded by the PHPMailer class**
* Update html2text from https://github.com/mtibben/html2text
* Improve Arabic translations (Thanks to @tarekdj)
* Consistent handling of connection variables in SMTP and POP3
* PHPDoc cleanup
* Update composer to use PHPUnit 4.1
* Pass consistent params to callbacks
* More consistent handling of error states and debug output
* Use property defaults, remove constructors
* Remove unreachable code
* Use older regex validation pattern for troublesome PCRE library versions
* Improve PCRE detection in older PHP versions
* Handle debug output consistently, and always in UTF-8
* Allow user-defined debug output method via a callable
* msgHTML now converts data URIs to embedded images
* SMTP::getLastReply() will now always be populated
* Improved example code in README
* Ensure long filenames in Content-Disposition are encoded correctly
* Simplify SMTP debug output mechanism, clarify levels with constants
* Add SMTP connection check example
* Simplify examples, don't use mysql* functions

## Version 5.2.8 (May 14th 2014)
* Increase timeout to match RFC2821 section 4.5.3.2 and thus not fail greetdelays, fixes #104
* Add timestamps to default debug output
* Add connection events and new level 3 to debug output options
* Chinese language update (Thanks to @binaryoung)
* Allow custom Mailer types (Thanks to @michield)
* Cope with spaces around SMTP host specs
* Fix processing of multiple hosts in connect string
* Added Galician translation (Thanks to @donatorouco)
* Autoloader now prepends
* Docs updates
* Add Latvian translation (Thanks to @eddsstudio)
* Add Belarusian translation (Thanks to @amaksymiuk)
* Make autoloader work better on older PHP versions
* Avoid double-encoding if mbstring is overloading mail()
* Add Portuguese translation (Thanks to @Jonadabe)
* Make quoted-printable encoder respect line ending setting
* Improve Chinese translation (Thanks to @PeterDaveHello)
* Add Georgian translation (Thanks to @akalongman)
* Add Greek translation (Thanks to @lenasterg)
* Fix serverHostname on PHP < 5.3
* Improve performance of SMTP class
* Implement automatic 7bit downgrade
* Add Vietnamese translation (Thanks to @vinades)
* Improve example images, switch to PNG
* Add Croatian translation (Thanks to @hrvoj3e)
* Remove setting the Return-Path and deprecate the Return-path property - it's just wrong!
* Fix language file loading if CWD has changed (@stephandesouza)
* Add HTML5 email validation pattern
* Improve Turkish translations (Thanks to @yasinaydin)
* Improve Romanian translations (Thanks to @aflorea)
* Check php.ini for path to sendmail/qmail before using default
* Improve Farsi translation (Thanks to @MHM5000)
* Don't use quoted-printable encoding for multipart types
* Add Serbian translation (Thanks to ajevremovic at gmail.com)
* Remove useless PHP5 check
* Use SVG for build status badges
* Store MessageDate on creation
* Better default behaviour for validateAddress

## Version 5.2.7 (September 12th 2013)
* Add Ukrainian translation from @Krezalis
* Support for do_verp
* Fix bug in CRAM-MD5 AUTH
* Propagate Debugoutput option to SMTP class (@Reblutus)
* Determine MIME type of attachments automatically
* Add cross-platform, multibyte-safe pathinfo replacement (with tests) and use it
* Add a new 'html' Debugoutput type
* Clean up SMTP debug output, remove embedded HTML
* Some small changes in header formatting to improve IETF msglint test results
* Update test_script to use some recently changed features, rename to code_generator
* Generated code actually works!
* Update SyntaxHighlighter
* Major overhaul and cleanup of example code
* New PHPMailer graphic
* msgHTML now uses RFC2392-compliant content ids
* Add line break normalization function and use it in msgHTML
* Don't set unnecessary reply-to addresses
* Make fakesendmail.sh a bit cleaner and safer
* Set a content-transfer-encoding on multiparts (fixes msglint error)
* Fix cid generation in msgHTML (Thanks to @digitalthought)
* Fix handling of multiple SMTP servers (Thanks to @NanoCaiordo)
* SMTP->connect() now supports stream context options (Thanks to @stanislavdavid)
* Add support for iCal event alternatives (Thanks to @reblutus)
* Update to Polish language file (Thanks to Krzysztof Kowalewski)
* Update to Norwegian language file (Thanks to @datagutten)
* Update to Hungarian language file (Thanks to @dominicus-75)
* Add Persian/Farsi translation from @jaii
* Make SMTPDebug property type match type in SMTP class
* Add unit tests for DKIM
* Major refactor of SMTP class
* Reformat to PSR-2 coding standard
* Introduce autoloader
* Allow overriding of SMTP class
* Overhaul of PHPDocs
* Fix broken Q-encoding
* Czech language update (Thanks to @nemelu)
* Removal of excess blank lines in messages
* Added fake POP server and unit tests for POP-before-SMTP

## Version 5.2.6 (April 11th 2013)
* Reflect move to PHPMailer GitHub organisation at https://github.com/PHPMailer/PHPMailer
* Fix unbumped version numbers
* Update packagist.org with new location
* Clean up Changelog

## Version 5.2.5 (April 6th 2013)
* First official release after move from Google Code
* Fixes for qmail when sending via mail()
* Merge in changes from Google code 5.2.4 release
* Minor coding standards cleanup in SMTP class
* Improved unit tests, now tests S/MIME signing
* Travis-CI support on GitHub, runs tests with fake SMTP server

## Version 5.2.4 (February 19, 2013)
* Fix tag and version bug.
* un-deprecate isSMTP(), isMail(), IsSendmail() and isQmail().
* Numerous translation updates

## Version 5.2.3 (February 8, 2013)
* Fix issue with older PCREs and ValidateAddress() (Bugz: 124)
* Add CRAM-MD5 authentication, thanks to Elijah madden, https://github.com/okonomiyaki3000
* Replacement of obsolete Quoted-Printable encoder with a much better implementation
* Composer package definition
* New language added: Hebrew

## Version 5.2.2 (December 3, 2012)
* Some fixes and syncs from https://github.com/Synchro/PHPMailer
* Add Slovak translation, thanks to Michal Tinka

## Version 5.2.2-rc2 (November 6, 2012)
* Fix SMTP server rotation (Bugz: 118)
* Allow override of autogen'ed 'Date' header (for Drupal's
  og_mailinglist module)
* No whitespace after '-f' option (Bugz: 116)
* Work around potential warning (Bugz: 114)

## Version 5.2.2-rc1 (September 28, 2012)
* Header encoding works with long lines (Bugz: 93)
* Turkish language update (Bugz: 94)
* undefined $pattern in EncodeQ bug squashed (Bugz: 98)
* use of mail() in safe_mode now works (Bugz: 96)
* ValidateAddress() now 'public static' so people can override the
  default and use their own validation scheme.
* ValidateAddress() no longer uses broken FILTER_VALIDATE_EMAIL
* Added in AUTH PLAIN SMTP authentication

## Version 5.2.2-beta2 (August 17, 2012)
* Fixed Postfix VERP support (Bugz: 92)
* Allow action_function callbacks to pass/use
  the From address (passed as final param)
* Prevent inf look for get_lines() (Bugz: 77)
* New public var ($UseSendmailOptions). Only pass sendmail()
  options iff we really are using sendmail or something sendmail
  compatible. (Bugz: 75)
* default setting for LE returned to "\n" due to popular demand.

## Version 5.2.2-beta1 (July 13, 2012)
* Expose PreSend() and PostSend() as public methods to allow
  for more control if serializing message sending.
* GetSentMIMEMessage() only constructs the message copy when
 needed. Save memory.
* Only pass params to mail() if the underlying MTA is
  "sendmail" (as defined as "having the string sendmail
  in its pathname") [#69]
* Attachments now work with Amazon SES and others [Bugz#70]
* Debug output now sent to stdout (via echo) or error_log [Bugz#5]
* New var: Debugoutput (for above) [Bugz#5]
* SMTP reads now Timeout aware (new var: Timeout=15) [Bugz#71]
* SMTP reads now can have a Timelimit associated with them
  (new var: Timelimit=30)[Bugz#71]
* Fix quoting issue associated with charsets
* default setting for LE is now RFC compliant: "\r\n"
* Return-Path can now be user defined (new var: ReturnPath)
  (the default is "" which implies no change from previous
  behavior, which was to use either From or Sender) [Bugz#46]
* X-Mailer header can now be disabled (by setting to a
  whitespace string, eg "  ") [Bugz#66]
* Bugz closed: #68, #60, #42, #43, #59, #55, #66, #48, #49,
               #52, #31, #41, #5. #70, #69

## Version 5.2.1 (January 16, 2012)
* Closed several bugs #5
* Performance improvements
* MsgHTML() now returns the message as required.
* New method: GetSentMIMEMessage() (returns full copy of sent message)

## Version 5.2 (July 19, 2011)
* protected MIME body and header
* better DKIM DNS Resource Record support
* better aly handling
* htmlfilter class added to extras
* moved to Apache Extras

## Version 5.1 (October 20, 2009)
* fixed filename issue with AddStringAttachment (thanks to Tony)
* fixed "SingleTo" property, now works with Senmail, Qmail, and SMTP in
  addition to PHP mail()
* added DKIM digital signing functionality, new properties:
  - DKIM_domain (sets the domain name)
  - DKIM_private (holds DKIM private key)
  - DKIM_passphrase (holds your DKIM passphrase)
  - DKIM_selector (holds the DKIM "selector")
  - DKIM_identity (holds the identifying email address)
* added callback function support
  - callback function parameters include:
    result, to, cc, bcc, subject and body
  - see the test/test_callback.php file for usage.
* added "auto" identity functionality
  - can automatically add:
    - Return-path (if Sender not set)
    - Reply-To (if ReplyTo not set)
  - can be disabled:
    - $mail->SetFrom('yourname@yourdomain.com','First Last',false);
    - or by adding the $mail->Sender and/or $mail->ReplyTo properties

Note: "auto" identity added to help with emails ending up in spam or junk boxes because of missing headers

## Version 5.0.2 (May 24, 2009)
* Fix for missing attachments when inline graphics are present
* Fix for missing Cc in header when using SMTP (mail was sent,
  but not displayed in header -- Cc receiver only saw email To:
  line and no Cc line, but did get the email (To receiver
  saw same)

## Version 5.0.1 (April 05, 2009)
* Temporary fix for missing attachments

## Version 5.0.0 (April 02, 2009)
With the release of this version, we are initiating a new version numbering
system to differentiate from the PHP4 version of PHPMailer.
Most notable in this release is fully object oriented code.

### class.smtp.php:
* Refactored class.smtp.php to support new exception handling
* code size reduced from 29.2 Kb to 25.6 Kb
* Removed unnecessary functions from class.smtp.php:
  - public function Expand($name) {
  - public function Help($keyword="") {
  - public function Noop() {
  - public function Send($from) {
  - public function SendOrMail($from) {
  - public function Verify($name) {

###  class.phpmailer.php:
* Refactored class.phpmailer.php with new exception handling
* Changed processing functionality of Sendmail and Qmail so they cannot be
  inadvertently used
* removed getFile() function, just became a simple wrapper for
  file_get_contents()
* added check for PHP version (will gracefully exit if not at least PHP 5.0)
* enhanced code to check if an attachment source is the same as an embedded or
  inline graphic source to eliminate duplicate attachments

### New /test_script
We have written a test script you can use to test the script as part of your
installation. Once you press submit, the test script will send a multi-mime
email with either the message you type in or an HTML email with an inline
graphic. Two attachments are included in the email (one of the attachments
is also the inline graphic so you can see that only one copy of the graphic
is sent in the email). The test script will also display the functional
script that you can copy/paste to your editor to duplicate the functionality.

### New examples
All new examples in both basic and advanced modes. Advanced examples show
   Exception handling.

### PHPDocumentator (phpdocs) documentation for PHPMailer version 5.0.0
All new documentation

## Version 2.3 (November 06, 2008)
* added Arabic language (many thanks to Bahjat Al Mostafa)
* removed English language from language files and made it a default within
  class.phpmailer.php - if no language is found, it will default to use
  the english language translation
* fixed public/private declarations
* corrected line 1728, $basedir to $directory
* added $sign_cert_file to avoid improper duplicate use of $sign_key_file
* corrected $this->Hello on line 612 to $this->Helo
* changed default of $LE to "\r\n" to comply with RFC 2822. Can be set by the user
  if default is not acceptable
* removed trim() from return results in EncodeQP
* /test and three files it contained are removed from version 2.3
* fixed phpunit.php for compliance with PHP5
* changed $this->AltBody = $textMsg; to $this->AltBody = html_entity_decode($textMsg);
* We have removed the /phpdoc from the downloads. All documentation is now on
  the http://phpmailer.codeworxtech.com website.

## Version 2.2.1 () July 19 2008
* fixed line 1092 in class.smtp.php (my apologies, error on my part)

## Version 2.2 () July 15 2008
* Fixed redirect issue (display of UTF-8 in thank you redirect)
* fixed error in getResponse function declaration (class.pop3.php)
* PHPMailer now PHP6 compliant
* fixed line 1092 in class.smtp.php (endless loop from missing = sign)

## Version 2.1 (Wed, June 04 2008)
NOTE: WE HAVE A NEW LANGUAGE VARIABLE FOR DIGITALLY SIGNED S/MIME EMAILS. IF YOU CAN HELP WITH LANGUAGES OTHER THAN ENGLISH AND SPANISH, IT WOULD BE APPRECIATED.

* added S/MIME functionality (ability to digitally sign emails)
  BIG THANKS TO "sergiocambra" for posting this patch back in November 2007.
  The "Signed Emails" functionality adds the Sign method to pass the private key
  filename and the password to read it, and then email will be sent with
  content-type multipart/signed and with the digital signature attached.
* fully compatible with E_STRICT error level
  - Please note:
    In about half the test environments this development version was subjected
    to, an error was thrown for the date() functions used (line 1565 and 1569).
    This is NOT a PHPMailer error, it is the result of an incorrectly configured
    PHP5 installation. The fix is to modify your 'php.ini' file and include the
    date.timezone = Etc/UTC (or your own zone)
    directive, to your own server timezone
  - If you do get this error, and are unable to access your php.ini file:
    In your PHP script, add
    `date_default_timezone_set('Etc/UTC');`
  - do not try to use
    `$myVar = date_default_timezone_get();`
    as a test, it will throw an error.
* added ability to define path (mainly for embedded images)
  function `MsgHTML($message,$basedir='')` ... where:
  `$basedir` is the fully qualified path
* fixed `MsgHTML()` function:
  - Embedded Images where images are specified by `<protocol>://` will not be altered or embedded
* fixed the return value of SMTP exit code ( pclose )
* addressed issue of multibyte characters in subject line and truncating
* added ability to have user specified Message ID
  (default is still that PHPMailer create a unique Message ID)
* corrected unidentified message type to 'application/octet-stream'
* fixed chunk_split() multibyte issue (thanks to Colin Brown, et al).
* added check for added attachments
* enhanced conversion of HTML to text in MsgHTML (thanks to "brunny")

## Version 2.1.0beta2 (Sun, Dec 02 2007)
* implemented updated EncodeQP (thanks to coolbru, aka Marcus Bointon)
* finished all testing, all known bugs corrected, enhancements tested

Note: will NOT work with PHP4.

Please note, this is BETA software **DO NOT USE THIS IN PRODUCTION OR LIVE PROJECTS; INTENDED STRICTLY FOR TESTING**

## Version 2.1.0beta1
Please note, this is BETA software
** DO NOT USE THIS IN PRODUCTION OR LIVE PROJECTS
 INTENDED STRICTLY FOR TESTING

## Version 2.0.0 rc2 (Fri, Nov 16 2007), interim release
* implements new property to control VERP in class.smtp.php
  example (requires instantiating class.smtp.php):
  $mail->do_verp = true;
* POP-before-SMTP functionality included, thanks to Richard Davey
  (see class.pop3.php & pop3_before_smtp_test.php for examples)
* included example showing how to use PHPMailer with GMAIL
* fixed the missing Cc in SendMail() and Mail()

## Version 2.0.0 rc1 (Thu, Nov 08 2007), interim release
* dramatically simplified using inline graphics ... it's fully automated and requires no user input
* added automatic document type detection for attachments and pictures
* added MsgHTML() function to replace Body tag for HTML emails
* fixed the SendMail security issues (input validation vulnerability)
* enhanced the AddAddresses functionality so that the "Name" portion is used in the email address
* removed the need to use the AltBody method (set from the HTML, or default text used)
* set the PHP Mail() function as the default (still support SendMail, SMTP Mail)
* removed the need to set the IsHTML property (set automatically)
* added Estonian language file by Indrek P&auml;ri
* added header injection patch
* added "set" method to permit users to create their own pseudo-properties like 'X-Headers', etc.
* fixed warning message in SMTP get_lines method
* added TLS/SSL SMTP support.
* PHPMailer has been tested with PHP4 (4.4.7) and PHP5 (5.2.7)
* Works with PHP installed as a module or as CGI-PHP
NOTE: will NOT work with PHP5 in E_STRICT error mode

## Version 1.73 (Sun, Jun 10 2005)
* Fixed denial of service bug: http://www.cybsec.com/vuln/PHPMailer-DOS.pdf
* Now has a total of 20 translations
* Fixed alt attachments bug: http://tinyurl.com/98u9k

## Version 1.72 (Wed, May 25 2004)
* Added Dutch, Swedish, Czech, Norwegian, and Turkish translations.
* Received: Removed this method because spam filter programs like
  SpamAssassin reject this header.
* Fixed error count bug.
* SetLanguage default is now "language/".
* Fixed magic_quotes_runtime bug.

## Version 1.71 (Tue, Jul 28 2003)
* Made several speed enhancements
* Added German and Italian translation files
* Fixed HELO/AUTH bugs on keep-alive connects
* Now provides an error message if language file does not load
* Fixed attachment EOL bug
* Updated some unclear documentation
* Added additional tests and improved others

## Version 1.70 (Mon, Jun 20 2003)
* Added SMTP keep-alive support
* Added IsError method for error detection
* Added error message translation support (SetLanguage)
* Refactored many methods to increase library performance
* Hello now sends the newer EHLO message before HELO as per RFC 2821
* Removed the boundary class and replaced it with GetBoundary
* Removed queue support methods
* New $Hostname variable
* New Message-ID header
* Received header reformat
* Helo variable default changed to $Hostname
* Removed extra spaces in Content-Type definition (#667182)
* Return-Path should be set to Sender when set
* Adds Q or B encoding to headers when necessary
* quoted-encoding should now encode NULs \000
* Fixed encoding of body/AltBody (#553370)
* Adds "To: undisclosed-recipients:;" when all recipients are hidden (BCC)
* Multiple bug fixes

## Version 1.65 (Fri, Aug 09 2002)
* Fixed non-visible attachment bug (#585097) for Outlook
* SMTP connections are now closed after each transaction
* Fixed SMTP::Expand return value
* Converted SMTP class documentation to phpDocumentor format

## Version 1.62 (Wed, Jun 26 2002)
* Fixed multi-attach bug
* Set proper word wrapping
* Reduced memory use with attachments
* Added more debugging
* Changed documentation to phpDocumentor format

## Version 1.60 (Sat, Mar 30 2002)
* Sendmail pipe and address patch (Christian Holtje)
* Added embedded image and read confirmation support (A. Ognio)
* Added unit tests
* Added SMTP timeout support (*nix only)
* Added possibly temporary PluginDir variable for SMTP class
* Added LE message line ending variable
* Refactored boundary and attachment code
* Eliminated SMTP class warnings
* Added SendToQueue method for future queuing support

## Version 1.54 (Wed, Dec 19 2001)
* Add some queuing support code
* Fixed a pesky multi/alt bug
* Messages are no longer forced to have "To" addresses

## Version 1.50 (Thu, Nov 08 2001)
* Fix extra lines when not using SMTP mailer
* Set WordWrap variable to int with a zero default

## Version 1.47 (Tue, Oct 16 2001)
* Fixed Received header code format
* Fixed AltBody order error
* Fixed alternate port warning

## Version 1.45 (Tue, Sep 25 2001)
* Added enhanced SMTP debug support
* Added support for multiple ports on SMTP
* Added Received header for tracing
* Fixed AddStringAttachment encoding
* Fixed possible header name quote bug
* Fixed wordwrap() trim bug
* Couple other small bug fixes

## Version 1.41 (Wed, Aug 22 2001)
* Fixed AltBody bug w/o attachments
* Fixed rfc_date() for certain mail servers

## Version 1.40 (Sun, Aug 12 2001)
* Added multipart/alternative support (AltBody)
* Documentation update
* Fixed bug in Mercury MTA

## Version 1.29 (Fri, Aug 03 2001)
* Added AddStringAttachment() method
* Added SMTP authentication support

## Version 1.28 (Mon, Jul 30 2001)
* Fixed a typo in SMTP class
* Fixed header issue with Imail (win32) SMTP server
* Made fopen() calls for attachments use "rb" to fix win32 error

## Version 1.25 (Mon, Jul 02 2001)
* Added RFC 822 date fix (Patrice)
* Added improved error handling by adding a $ErrorInfo variable
* Removed MailerDebug variable (obsolete with new error handler)

## Version 1.20 (Mon, Jun 25 2001)
* Added quoted-printable encoding (Patrice)
* Set Version as public and removed PrintVersion()
* Changed phpdoc to only display public variables and methods

## Version 1.19 (Thu, Jun 21 2001)
* Fixed MS Mail header bug
* Added fix for Bcc problem with mail(). *Does not work on Win32*
  (See PHP bug report: http://www.php.net/bugs.php?id=11616)
* mail() no longer passes a fifth parameter when not needed

## Version 1.15 (Fri, Jun 15 2001)
Note: these changes contributed by Patrice Fournier
* Changed all remaining \n to \r\n
* Bcc: header no longer written to message except
  when sent directly to sendmail
* Added a small message to non-MIME compliant mail reader
* Added Sender variable to change the Sender email
  used in -f for sendmail/mail and in 'MAIL FROM' for smtp mode
* Changed boundary setting to a place it will be set only once
* Removed transfer encoding for whole message when using multipart
* Message body now uses Encoding in multipart messages
* Can set encoding and type to attachments 7bit, 8bit
  and binary attachment are sent as is, base64 are encoded
* Can set Encoding to base64 to send 8 bits body
  through 7 bits servers

## Version 1.10 (Tue, Jun 12 2001)
* Fixed win32 mail header bug (printed out headers in message body)

## Version 1.09 (Fri, Jun 08 2001)
* Changed date header to work with Netscape mail programs
* Altered phpdoc documentation

## Version 1.08 (Tue, Jun 05 2001)
* Added enhanced error-checking
* Added phpdoc documentation to source

## Version 1.06 (Fri, Jun 01 2001)
* Added optional name for file attachments

## Version 1.05 (Tue, May 29 2001)
* Code cleanup
* Eliminated sendmail header warning message
* Fixed possible SMTP error

## Version 1.03 (Thu, May 24 2001)
* Fixed problem where qmail sends out duplicate messages

## Version 1.02 (Wed, May 23 2001)
* Added multiple recipient and attachment Clear* methods
* Added Sendmail public variable
* Fixed problem with loading SMTP library multiple times

## Version 0.98 (Tue, May 22 2001)
* Fixed problem with redundant mail hosts sending out multiple messages
* Added additional error handler code
* Added AddCustomHeader() function
* Added support for Microsoft mail client headers (affects priority)
* Fixed small bug with Mailer variable
* Added PrintVersion() function

## Version 0.92 (Tue, May 15 2001)
* Changed file names to class.phpmailer.php and class.smtp.php to match
  current PHP class trend.
* Fixed problem where body not being printed when a message is attached
* Several small bug fixes

## Version 0.90 (Tue, April 17 2001)
* Initial public release<|MERGE_RESOLUTION|>--- conflicted
+++ resolved
@@ -1,4 +1,3 @@
-<<<<<<< HEAD
 # PHPMailer Change Log
 
 ## Version 6.0
@@ -28,8 +27,7 @@
 * `validateAddress()` is now called statically from `parseAddresses()`
 * `PHPMailer->SingleToArray` is now protected
 * Extensive reworking of XOAUTH2, adding support for Google, Yahoo and Microsoft providers, thanks to @sherryl4george
-=======
-# ChangeLog
+* Major cleanup of docs and examples
 
 * Added ability to inject custom address validators, and set the default validator
 * Fix TLS 1.2 compatibility
@@ -43,10 +41,8 @@
 * Improve Windows compatibility
 * Use consistent names for temp files
 * Fix gmail XOAUTH2 scope, thanks to @sherryl4george
->>>>>>> 444a355b
 * Fix extra line break in getSentMIMEMessage()
 * Improve DKIM signing to use SHA-2
-* Major cleanup of docs and examples
 
 ## Version 5.2.14 (Nov 1st 2015)
 * Allow addresses with IDN (Internationalized Domain Name) in PHP 5.3+, thanks to @fbonzon
