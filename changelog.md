--- conflicted
+++ resolved
@@ -9,15 +9,10 @@
 * Classes renamed to make use of the namespace
 * `Extras` classes have been removed - use packages from packagist.org instead
 * All elements previously marked as deprecated have been removed (e.g. `ReturnPath`)
-<<<<<<< HEAD
 * NTLM authentication removed - never worked anyway!
 * SMTP::authenticate method signature changed
-
-To avoid version confusion, this release is called **5.4**, **not 5.3**!
-=======
 * `parseAddresses()` is now static
 * `validateAddress()` is now called statically from `parseAddresses()`
->>>>>>> 280e7a51
 
 * Fix gmail XOAUTH2 scope, thanks to @sherryl4george
 
