--- conflicted
+++ resolved
@@ -2,24 +2,13 @@
 
 ## Version 5.4
 This is a major update that breaks backwards compatibility. To emphasise that this release requires PHP 5.4, this release is called **5.4**, **not 5.3**!
-<<<<<<< HEAD
-=======
-
->>>>>>> ffdde9b6
+
 * Requires PHP 5.4 or later
 * Uses the `PHPMailer\PHPMailer` namespace
 * File structure simplified, classes live in the `src/` folder
 * Custom autoloader has been removed, now PSR-4 compatible
 * Classes renamed to make use of the namespace
 * `Extras` classes have been removed - use packages from packagist.org instead
-<<<<<<< HEAD
-* All elements previously marked as deprecated have been removed (e.g. `ReturnPath`)
-* NTLM authentication removed - never worked anyway!
-* SMTP::authenticate method signature changed
-* `parseAddresses()` is now static
-* `validateAddress()` is now called statically from `parseAddresses()`
-
-=======
 * All elements previously marked as deprecated have been removed:
   * `PHPMailer->Version`
   * `PHPMailer->ReturnPath`
@@ -30,9 +19,11 @@
   * `SMTP->SMTP_PORT`
   * `POP3->CRLF`
   * `POP3->Version`
+* All elements previously marked as deprecated have been removed (e.g. `ReturnPath`)
+* NTLM authentication removed - never worked anyway!
+* `SMTP::authenticate method signature changed
 * `parseAddresses()` is now static
 * `validateAddress()` is now called statically from `parseAddresses()`
->>>>>>> ffdde9b6
 * Fix gmail XOAUTH2 scope, thanks to @sherryl4george
 * Fix extra line break in getSentMIMEMessage()
 
