# PHPMailer Change Log

## Version 6.0
This is a major update that breaks backwards compatibility.

* **Requires PHP 5.5 or later**
* **Uses the `PHPMailer\PHPMailer` namespace**
* File structure simplified and PSR-4 compatible, classes live in the `src/` folder
* The custom autoloader has been removed: [**use composer**](https://getcomposer.org)!
* Classes & Exceptions renamed to make use of the namespace
* Most statically called functions now use the `static` keyword instead of `self`, so it's possible to override static internal functions in subclasses, for example `validateAddress()`
* Complete RFC standardisation on CRLF (`\r\n`) line breaks for SMTP by default:
  * `PHPMailer:$LE` defaults to CRLF
  * All uses of `PHPMailer::$LE` property converted to use `static::$LE` constant for consistency and ease of overriding
  * Similar changes to line break handling in SMTP and POP3 classes.
  * Line break format for `mail()` transport is set automatically.
  * Warnings emitted for buggy `mail()` in PHP versions 7.0.0 - 7.0.16 and 7.1.0 - 7.1.2; either upgrade or switch to SMTP.
* Extensive reworking of XOAUTH2, adding support for Google, Yahoo and Microsoft providers, thanks to @sherryl4george
* Major cleanup of docs and examples
* All elements previously marked as deprecated have been removed:
  * `PHPMailer->Version` (replaced with `VERSION` constant)
  * `PHPMailer->ReturnPath`
  * `PHPMailer->PluginDir`
  * `PHPMailer->encodeQPphp()`
  * `SMTP->CRLF` (replaced with `LE` constant)
  * `SMTP->Version` (replaced with `VERSION` constant)
  * `SMTP->SMTP_PORT` (replaced with `DEFAULT_PORT` constant)
  * `POP3->CRLF` (replaced with `LE` constant)
  * `POP3->Version` (replaced with `VERSION` constant)
  * `POP3->POP3_PORT` (replaced with `DEFAULT_PORT` constant)
  * `POP3->POP3_TIMEOUT` (replaced with `DEFAULT_TIMEOUT` constant)
* NTLM authentication has been removed - it never worked anyway!
  * `PHPMailer->Workstation`
  * `PHPMailer->Realm`
* `SingleTo` functionality is deprecated; this belongs at a higher level - PHPMailer is not a mailing list system.
* `SMTP::authenticate` method signature changed
* `parseAddresses()` is now static
* `validateAddress()` is now called statically from `parseAddresses()`
* `idnSupported()` is now static and is called statically from `punyencodeAddress()`
* `PHPMailer->SingleToArray` is now protected
* `fixEOL()` method removed - it duplicates `PHPMailer::normalizeBreaks()`, so use that instead
* Don't try to use an auth mechanism if it's not supported by the server
* Reorder automatic AUTH mechanism selector to try most secure method first
* `Extras` classes have been removed - use alternative packages from [packagist.org](https://packagist.org) instead
* Better handling of automatic transfer encoding switch in the presence of long lines
* Simplification of address validation - now uses PHP's `FILTER_VALIDATE_EMAIL` pattern by default, retains advanced options
* `Debugoutput` can accept a PSR-3 logger instance
* To reduce code footprint, the examples folder is no longer included in composer deployments or github zip files
* Trap low-level errors in SMTP, reports via debug output
* Handle bare codes (an RFC contravention) in SMTP server responses
* Make message timestamps more dynamic - calculate the date separately for each message
<<<<<<< HEAD
* More thorough checks for reading attachments.
* Throw an exception when trying to send a message with an empty body caused by an internal error.
* Replaced all use of MD5 and SHA1 hash functions with SHA256.
* Now checks for invalid host strings when sending via SMTP.
=======
* Include timestamps in HTML-format debug output
>>>>>>> 5e172d2f

## Version 5.2.23 (March 15th 2017)
* Improve trapping of TLS errors during connection so that they don't cause warnings, and are reported better in debug output
* Amend test suite so it uses PHPUnit version 4.8, compatible with older versions of PHP, instead of the version supplied by Travis-CI
* This forces pinning of some dev packages to older releases, but should make travis builds more reliable
* Test suite now runs on HHVM, and thus so should PHPMailer in general
* Improve Czech translations
* Add links to CVE-2017-5223 resources

## Version 5.2.22 (January 5th 2017)
* **SECURITY** Fix [CVE-2017-5223](https://web.nvd.nist.gov/view/vuln/detail?vulnId=CVE-2017-5223), local file disclosure vulnerability if content passed to `msgHTML()` is sourced from unfiltered user input. Reported by Yongxiang Li of Asiasecurity. The fix for this means that calls to `msgHTML()` without a `$basedir` will not import images with relative URLs, and relative URLs containing `..` will be ignored.
* Add simple contact form example
* Emoji in test content

## Version 5.2.21 (December 28th 2016)
* Fix missed number update in version file - no functional changes

## Version 5.2.20 (December 28th 2016)
* **SECURITY** Critical security update for CVE-2016-10045 please update now! Thanks to [Dawid Golunski](https://legalhackers.com) and Paul Buonopane (@Zenexer).
* Note that this change will break VERP addresses in Sender if you're using mail() - workaround: use SMTP to localhost instead.

## Version 5.2.19 (December 26th 2016)
* Minor cleanup

## Version 5.2.18 (December 24th 2016)
* **SECURITY** Critical security update for CVE-2016-10033 please update now! Thanks to [Dawid Golunski](https://legalhackers.com).
* Add ability to extract the SMTP transaction ID from some common SMTP success messages
* Minor documentation tweaks

## Version 5.2.17 (December 9th 2016)
* This is officially the last feature release of 5.2. Security fixes only from now on; use PHPMailer 6.0!
* Allow DKIM private key to be provided as a string
* Provide mechanism to allow overriding of boundary and message ID creation
* Improve Brazilian Portuguese, Spanish, Swedish, Romanian, and German translations
* PHP 7.1 support for Travis-CI
* Fix some language codes
* Add security notices
* Improve DKIM compatibility in older PHP versions
* Improve trapping and capture of SMTP connection errors
* Improve passthrough of error levels for debug output
* PHPDoc cleanup

## Version 5.2.16 (June 6th 2016)
* Added DKIM example
* Fixed empty additional_parameters problem
* Fixed wrong version number in VERSION file!
* Improve line-length tests
* Use instance settings for SMTP::connect by default
* Use more secure auth mechanisms first

## Version 5.2.15 (May 10th 2016)
* Added ability to inject custom address validators, and set the default validator
* Fix TLS 1.2 compatibility
* Remove some excess line breaks in MIME structure
* Updated Polish, Russian, Brazilian Portuguese, Georgian translations
* More DRY!
* Improve error messages
* Update dependencies
* Add example showing how to handle multiple form file uploads
* Improve SMTP example
* Improve Windows compatibility
* Use consistent names for temp files
* Fix gmail XOAUTH2 scope, thanks to @sherryl4george
* Fix extra line break in getSentMIMEMessage()
* Improve DKIM signing to use SHA-2

## Version 5.2.14 (Nov 1st 2015)
* Allow addresses with IDN (Internationalized Domain Name) in PHP 5.3+, thanks to @fbonzon
* Allow access to POP3 errors
* Make all POP3 private properties and methods protected
* **SECURITY** Fix vulnerability that allowed email addresses with line breaks (valid in RFC5322) to pass to SMTP, permitting message injection at the SMTP level. Mitigated in both the address validator and in the lower-level SMTP class. Thanks to Takeshi Terada.
* Updated Brazilian Portuguese translations (Thanks to @phelipealves)

## Version 5.2.13 (Sep 14th 2015)
* Rename internal oauth class to avoid name clashes
* Improve Estonian translations

## Version 5.2.12 (Sep 1st 2015)
* Fix incorrect composer package dependencies
* Skip existing embedded image `cid`s in `msgHTML`

## Version 5.2.11 (Aug 31st 2015)
* Don't switch to quoted-printable for long lines if already using base64
* Fixed Travis-CI config when run on PHP 7
* Added Google XOAUTH2 authentication mechanism, thanks to @sherryl4george
* Add address parser for RFC822-format addresses
* Update MS Office MIME types
* Don't convert line breaks when using quoted-printable encoding
* Handle MS Exchange returning an invalid empty AUTH-type list in EHLO
* Don't set name or filename properties on MIME parts that don't have one

## Version 5.2.10 (May 4th 2015)
* Add custom header getter
* Use `application/javascript` for .js attachments
* Improve RFC2821 compliance for timelimits, especially for end-of-data
* Add Azerbaijani translations (Thanks to @mirjalal)
* Minor code cleanup for robustness
* Add Indonesian translations (Thanks to @ceceprawiro)
* Avoid `error_log` Debugoutput naming clash
* Add ability to parse server capabilities in response to EHLO (useful for SendGrid etc)
* Amended default values for WordWrap to match RFC
* Remove html2text converter class (has incompatible license)
* Provide new mechanism for injecting html to text converters
* Improve pointers to docs and support in README
* Add example file upload script
* Refactor and major cleanup of EasyPeasyICS, now a lot more usable
* Make set() method simpler and more reliable
* Add Malay translation (Thanks to @nawawi)
* Add Bulgarian translation (Thanks to @mialy)
* Add Armenian translation (Thanks to Hrayr Grigoryan)
* Add Slovenian translation (Thanks to Klemen Tušar)
* More efficient word wrapping
* Add support for S/MIME signing with additional CA certificate (thanks to @IgitBuh)
* Fix incorrect MIME structure when using S/MIME signing and isMail() (#372)
* Improved checks and error messages for missing extensions
* Store and report SMTP errors more consistently
* Add MIME multipart preamble for better Outlook compatibility
* Enable TLS encryption automatically if the server offers it
* Provide detailed errors when individual recipients fail
* Report more errors when connecting
* Add extras classes to composer classmap
* Expose stream_context_create options via new SMTPOptions property
* Automatic encoding switch to quoted-printable if message lines are too long
* Add Korean translation (Thanks to @ChalkPE)
* Provide a pointer to troubleshooting docs on SMTP connection failure

## Version 5.2.9 (Sept 25th 2014)
* **Important: The autoloader is no longer autoloaded by the PHPMailer class**
* Update html2text from https://github.com/mtibben/html2text
* Improve Arabic translations (Thanks to @tarekdj)
* Consistent handling of connection variables in SMTP and POP3
* PHPDoc cleanup
* Update composer to use PHPUnit 4.1
* Pass consistent params to callbacks
* More consistent handling of error states and debug output
* Use property defaults, remove constructors
* Remove unreachable code
* Use older regex validation pattern for troublesome PCRE library versions
* Improve PCRE detection in older PHP versions
* Handle debug output consistently, and always in UTF-8
* Allow user-defined debug output method via a callable
* msgHTML now converts data URIs to embedded images
* SMTP::getLastReply() will now always be populated
* Improved example code in README
* Ensure long filenames in Content-Disposition are encoded correctly
* Simplify SMTP debug output mechanism, clarify levels with constants
* Add SMTP connection check example
* Simplify examples, don't use mysql* functions

## Version 5.2.8 (May 14th 2014)
* Increase timeout to match RFC2821 section 4.5.3.2 and thus not fail greetdelays, fixes #104
* Add timestamps to default debug output
* Add connection events and new level 3 to debug output options
* Chinese language update (Thanks to @binaryoung)
* Allow custom Mailer types (Thanks to @michield)
* Cope with spaces around SMTP host specs
* Fix processing of multiple hosts in connect string
* Added Galician translation (Thanks to @donatorouco)
* Autoloader now prepends
* Docs updates
* Add Latvian translation (Thanks to @eddsstudio)
* Add Belarusian translation (Thanks to @amaksymiuk)
* Make autoloader work better on older PHP versions
* Avoid double-encoding if mbstring is overloading mail()
* Add Portuguese translation (Thanks to @Jonadabe)
* Make quoted-printable encoder respect line ending setting
* Improve Chinese translation (Thanks to @PeterDaveHello)
* Add Georgian translation (Thanks to @akalongman)
* Add Greek translation (Thanks to @lenasterg)
* Fix serverHostname on PHP < 5.3
* Improve performance of SMTP class
* Implement automatic 7bit downgrade
* Add Vietnamese translation (Thanks to @vinades)
* Improve example images, switch to PNG
* Add Croatian translation (Thanks to @hrvoj3e)
* Remove setting the Return-Path and deprecate the Return-path property - it's just wrong!
* Fix language file loading if CWD has changed (@stephandesouza)
* Add HTML5 email validation pattern
* Improve Turkish translations (Thanks to @yasinaydin)
* Improve Romanian translations (Thanks to @aflorea)
* Check php.ini for path to sendmail/qmail before using default
* Improve Farsi translation (Thanks to @MHM5000)
* Don't use quoted-printable encoding for multipart types
* Add Serbian translation (Thanks to ajevremovic at gmail.com)
* Remove useless PHP5 check
* Use SVG for build status badges
* Store MessageDate on creation
* Better default behaviour for validateAddress

## Version 5.2.7 (September 12th 2013)
* Add Ukrainian translation from @Krezalis
* Support for do_verp
* Fix bug in CRAM-MD5 AUTH
* Propagate Debugoutput option to SMTP class (@Reblutus)
* Determine MIME type of attachments automatically
* Add cross-platform, multibyte-safe pathinfo replacement (with tests) and use it
* Add a new 'html' Debugoutput type
* Clean up SMTP debug output, remove embedded HTML
* Some small changes in header formatting to improve IETF msglint test results
* Update test_script to use some recently changed features, rename to code_generator
* Generated code actually works!
* Update SyntaxHighlighter
* Major overhaul and cleanup of example code
* New PHPMailer graphic
* msgHTML now uses RFC2392-compliant content ids
* Add line break normalization function and use it in msgHTML
* Don't set unnecessary reply-to addresses
* Make fakesendmail.sh a bit cleaner and safer
* Set a content-transfer-encoding on multiparts (fixes msglint error)
* Fix cid generation in msgHTML (Thanks to @digitalthought)
* Fix handling of multiple SMTP servers (Thanks to @NanoCaiordo)
* SMTP->connect() now supports stream context options (Thanks to @stanislavdavid)
* Add support for iCal event alternatives (Thanks to @reblutus)
* Update to Polish language file (Thanks to Krzysztof Kowalewski)
* Update to Norwegian language file (Thanks to @datagutten)
* Update to Hungarian language file (Thanks to @dominicus-75)
* Add Persian/Farsi translation from @jaii
* Make SMTPDebug property type match type in SMTP class
* Add unit tests for DKIM
* Major refactor of SMTP class
* Reformat to PSR-2 coding standard
* Introduce autoloader
* Allow overriding of SMTP class
* Overhaul of PHPDocs
* Fix broken Q-encoding
* Czech language update (Thanks to @nemelu)
* Removal of excess blank lines in messages
* Added fake POP server and unit tests for POP-before-SMTP

## Version 5.2.6 (April 11th 2013)
* Reflect move to PHPMailer GitHub organisation at https://github.com/PHPMailer/PHPMailer
* Fix unbumped version numbers
* Update packagist.org with new location
* Clean up Changelog

## Version 5.2.5 (April 6th 2013)
* First official release after move from Google Code
* Fixes for qmail when sending via mail()
* Merge in changes from Google code 5.2.4 release
* Minor coding standards cleanup in SMTP class
* Improved unit tests, now tests S/MIME signing
* Travis-CI support on GitHub, runs tests with fake SMTP server

## Version 5.2.4 (February 19, 2013)
* Fix tag and version bug.
* un-deprecate isSMTP(), isMail(), IsSendmail() and isQmail().
* Numerous translation updates

## Version 5.2.3 (February 8, 2013)
* Fix issue with older PCREs and ValidateAddress() (Bugz: 124)
* Add CRAM-MD5 authentication, thanks to Elijah madden, https://github.com/okonomiyaki3000
* Replacement of obsolete Quoted-Printable encoder with a much better implementation
* Composer package definition
* New language added: Hebrew

## Version 5.2.2 (December 3, 2012)
* Some fixes and syncs from https://github.com/Synchro/PHPMailer
* Add Slovak translation, thanks to Michal Tinka

## Version 5.2.2-rc2 (November 6, 2012)
* Fix SMTP server rotation (Bugz: 118)
* Allow override of autogen'ed 'Date' header (for Drupal's
  og_mailinglist module)
* No whitespace after '-f' option (Bugz: 116)
* Work around potential warning (Bugz: 114)

## Version 5.2.2-rc1 (September 28, 2012)
* Header encoding works with long lines (Bugz: 93)
* Turkish language update (Bugz: 94)
* undefined $pattern in EncodeQ bug squashed (Bugz: 98)
* use of mail() in safe_mode now works (Bugz: 96)
* ValidateAddress() now 'public static' so people can override the
  default and use their own validation scheme.
* ValidateAddress() no longer uses broken FILTER_VALIDATE_EMAIL
* Added in AUTH PLAIN SMTP authentication

## Version 5.2.2-beta2 (August 17, 2012)
* Fixed Postfix VERP support (Bugz: 92)
* Allow action_function callbacks to pass/use
  the From address (passed as final param)
* Prevent inf look for get_lines() (Bugz: 77)
* New public var ($UseSendmailOptions). Only pass sendmail()
  options iff we really are using sendmail or something sendmail
  compatible. (Bugz: 75)
* default setting for LE returned to "\n" due to popular demand.

## Version 5.2.2-beta1 (July 13, 2012)
* Expose PreSend() and PostSend() as public methods to allow
  for more control if serializing message sending.
* GetSentMIMEMessage() only constructs the message copy when
 needed. Save memory.
* Only pass params to mail() if the underlying MTA is
  "sendmail" (as defined as "having the string sendmail
  in its pathname") [#69]
* Attachments now work with Amazon SES and others [Bugz#70]
* Debug output now sent to stdout (via echo) or error_log [Bugz#5]
* New var: Debugoutput (for above) [Bugz#5]
* SMTP reads now Timeout aware (new var: Timeout=15) [Bugz#71]
* SMTP reads now can have a Timelimit associated with them
  (new var: Timelimit=30)[Bugz#71]
* Fix quoting issue associated with charsets
* default setting for LE is now RFC compliant: "\r\n"
* Return-Path can now be user defined (new var: ReturnPath)
  (the default is "" which implies no change from previous
  behavior, which was to use either From or Sender) [Bugz#46]
* X-Mailer header can now be disabled (by setting to a
  whitespace string, eg "  ") [Bugz#66]
* Bugz closed: #68, #60, #42, #43, #59, #55, #66, #48, #49,
               #52, #31, #41, #5. #70, #69

## Version 5.2.1 (January 16, 2012)
* Closed several bugs #5
* Performance improvements
* MsgHTML() now returns the message as required.
* New method: GetSentMIMEMessage() (returns full copy of sent message)

## Version 5.2 (July 19, 2011)
* protected MIME body and header
* better DKIM DNS Resource Record support
* better aly handling
* htmlfilter class added to extras
* moved to Apache Extras

## Version 5.1 (October 20, 2009)
* fixed filename issue with AddStringAttachment (thanks to Tony)
* fixed "SingleTo" property, now works with Senmail, Qmail, and SMTP in
  addition to PHP mail()
* added DKIM digital signing functionality, new properties:
  - DKIM_domain (sets the domain name)
  - DKIM_private (holds DKIM private key)
  - DKIM_passphrase (holds your DKIM passphrase)
  - DKIM_selector (holds the DKIM "selector")
  - DKIM_identity (holds the identifying email address)
* added callback function support
  - callback function parameters include:
    result, to, cc, bcc, subject and body
  - see the test/test_callback.php file for usage.
* added "auto" identity functionality
  - can automatically add:
    - Return-path (if Sender not set)
    - Reply-To (if ReplyTo not set)
  - can be disabled:
    - $mail->SetFrom('yourname@yourdomain.com','First Last',false);
    - or by adding the $mail->Sender and/or $mail->ReplyTo properties

Note: "auto" identity added to help with emails ending up in spam or junk boxes because of missing headers

## Version 5.0.2 (May 24, 2009)
* Fix for missing attachments when inline graphics are present
* Fix for missing Cc in header when using SMTP (mail was sent,
  but not displayed in header -- Cc receiver only saw email To:
  line and no Cc line, but did get the email (To receiver
  saw same)

## Version 5.0.1 (April 05, 2009)
* Temporary fix for missing attachments

## Version 5.0.0 (April 02, 2009)
With the release of this version, we are initiating a new version numbering
system to differentiate from the PHP4 version of PHPMailer.
Most notable in this release is fully object oriented code.

### class.smtp.php:
* Refactored class.smtp.php to support new exception handling
* code size reduced from 29.2 Kb to 25.6 Kb
* Removed unnecessary functions from class.smtp.php:
  - public function Expand($name) {
  - public function Help($keyword="") {
  - public function Noop() {
  - public function Send($from) {
  - public function SendOrMail($from) {
  - public function Verify($name) {

###  class.phpmailer.php:
* Refactored class.phpmailer.php with new exception handling
* Changed processing functionality of Sendmail and Qmail so they cannot be
  inadvertently used
* removed getFile() function, just became a simple wrapper for
  file_get_contents()
* added check for PHP version (will gracefully exit if not at least PHP 5.0)
* enhanced code to check if an attachment source is the same as an embedded or
  inline graphic source to eliminate duplicate attachments

### New /test_script
We have written a test script you can use to test the script as part of your
installation. Once you press submit, the test script will send a multi-mime
email with either the message you type in or an HTML email with an inline
graphic. Two attachments are included in the email (one of the attachments
is also the inline graphic so you can see that only one copy of the graphic
is sent in the email). The test script will also display the functional
script that you can copy/paste to your editor to duplicate the functionality.

### New examples
All new examples in both basic and advanced modes. Advanced examples show
   Exception handling.

### PHPDocumentator (phpdocs) documentation for PHPMailer version 5.0.0
All new documentation

## Version 2.3 (November 06, 2008)
* added Arabic language (many thanks to Bahjat Al Mostafa)
* removed English language from language files and made it a default within
  class.phpmailer.php - if no language is found, it will default to use
  the english language translation
* fixed public/private declarations
* corrected line 1728, $basedir to $directory
* added $sign_cert_file to avoid improper duplicate use of $sign_key_file
* corrected $this->Hello on line 612 to $this->Helo
* changed default of $LE to "\r\n" to comply with RFC 2822. Can be set by the user
  if default is not acceptable
* removed trim() from return results in EncodeQP
* /test and three files it contained are removed from version 2.3
* fixed phpunit.php for compliance with PHP5
* changed $this->AltBody = $textMsg; to $this->AltBody = html_entity_decode($textMsg);
* We have removed the /phpdoc from the downloads. All documentation is now on
  the http://phpmailer.codeworxtech.com website.

## Version 2.2.1 () July 19 2008
* fixed line 1092 in class.smtp.php (my apologies, error on my part)

## Version 2.2 () July 15 2008
* Fixed redirect issue (display of UTF-8 in thank you redirect)
* fixed error in getResponse function declaration (class.pop3.php)
* PHPMailer now PHP6 compliant
* fixed line 1092 in class.smtp.php (endless loop from missing = sign)

## Version 2.1 (Wed, June 04 2008)
NOTE: WE HAVE A NEW LANGUAGE VARIABLE FOR DIGITALLY SIGNED S/MIME EMAILS. IF YOU CAN HELP WITH LANGUAGES OTHER THAN ENGLISH AND SPANISH, IT WOULD BE APPRECIATED.

* added S/MIME functionality (ability to digitally sign emails)
  BIG THANKS TO "sergiocambra" for posting this patch back in November 2007.
  The "Signed Emails" functionality adds the Sign method to pass the private key
  filename and the password to read it, and then email will be sent with
  content-type multipart/signed and with the digital signature attached.
* fully compatible with E_STRICT error level
  - Please note:
    In about half the test environments this development version was subjected
    to, an error was thrown for the date() functions used (line 1565 and 1569).
    This is NOT a PHPMailer error, it is the result of an incorrectly configured
    PHP5 installation. The fix is to modify your 'php.ini' file and include the
    date.timezone = Etc/UTC (or your own zone)
    directive, to your own server timezone
  - If you do get this error, and are unable to access your php.ini file:
    In your PHP script, add
    `date_default_timezone_set('Etc/UTC');`
  - do not try to use
    `$myVar = date_default_timezone_get();`
    as a test, it will throw an error.
* added ability to define path (mainly for embedded images)
  function `MsgHTML($message,$basedir='')` ... where:
  `$basedir` is the fully qualified path
* fixed `MsgHTML()` function:
  - Embedded Images where images are specified by `<protocol>://` will not be altered or embedded
* fixed the return value of SMTP exit code ( pclose )
* addressed issue of multibyte characters in subject line and truncating
* added ability to have user specified Message ID
  (default is still that PHPMailer create a unique Message ID)
* corrected unidentified message type to 'application/octet-stream'
* fixed chunk_split() multibyte issue (thanks to Colin Brown, et al).
* added check for added attachments
* enhanced conversion of HTML to text in MsgHTML (thanks to "brunny")

## Version 2.1.0beta2 (Sun, Dec 02 2007)
* implemented updated EncodeQP (thanks to coolbru, aka Marcus Bointon)
* finished all testing, all known bugs corrected, enhancements tested

Note: will NOT work with PHP4.

Please note, this is BETA software **DO NOT USE THIS IN PRODUCTION OR LIVE PROJECTS; INTENDED STRICTLY FOR TESTING**

## Version 2.1.0beta1
Please note, this is BETA software
** DO NOT USE THIS IN PRODUCTION OR LIVE PROJECTS
 INTENDED STRICTLY FOR TESTING

## Version 2.0.0 rc2 (Fri, Nov 16 2007), interim release
* implements new property to control VERP in class.smtp.php
  example (requires instantiating class.smtp.php):
  $mail->do_verp = true;
* POP-before-SMTP functionality included, thanks to Richard Davey
  (see class.pop3.php & pop3_before_smtp_test.php for examples)
* included example showing how to use PHPMailer with GMAIL
* fixed the missing Cc in SendMail() and Mail()

## Version 2.0.0 rc1 (Thu, Nov 08 2007), interim release
* dramatically simplified using inline graphics ... it's fully automated and requires no user input
* added automatic document type detection for attachments and pictures
* added MsgHTML() function to replace Body tag for HTML emails
* fixed the SendMail security issues (input validation vulnerability)
* enhanced the AddAddresses functionality so that the "Name" portion is used in the email address
* removed the need to use the AltBody method (set from the HTML, or default text used)
* set the PHP Mail() function as the default (still support SendMail, SMTP Mail)
* removed the need to set the IsHTML property (set automatically)
* added Estonian language file by Indrek P&auml;ri
* added header injection patch
* added "set" method to permit users to create their own pseudo-properties like 'X-Headers', etc.
* fixed warning message in SMTP get_lines method
* added TLS/SSL SMTP support.
* PHPMailer has been tested with PHP4 (4.4.7) and PHP5 (5.2.7)
* Works with PHP installed as a module or as CGI-PHP
NOTE: will NOT work with PHP5 in E_STRICT error mode

## Version 1.73 (Sun, Jun 10 2005)
* Fixed denial of service bug: http://www.cybsec.com/vuln/PHPMailer-DOS.pdf
* Now has a total of 20 translations
* Fixed alt attachments bug: http://tinyurl.com/98u9k

## Version 1.72 (Wed, May 25 2004)
* Added Dutch, Swedish, Czech, Norwegian, and Turkish translations.
* Received: Removed this method because spam filter programs like
  SpamAssassin reject this header.
* Fixed error count bug.
* SetLanguage default is now "language/".
* Fixed magic_quotes_runtime bug.

## Version 1.71 (Tue, Jul 28 2003)
* Made several speed enhancements
* Added German and Italian translation files
* Fixed HELO/AUTH bugs on keep-alive connects
* Now provides an error message if language file does not load
* Fixed attachment EOL bug
* Updated some unclear documentation
* Added additional tests and improved others

## Version 1.70 (Mon, Jun 20 2003)
* Added SMTP keep-alive support
* Added IsError method for error detection
* Added error message translation support (SetLanguage)
* Refactored many methods to increase library performance
* Hello now sends the newer EHLO message before HELO as per RFC 2821
* Removed the boundary class and replaced it with GetBoundary
* Removed queue support methods
* New $Hostname variable
* New Message-ID header
* Received header reformat
* Helo variable default changed to $Hostname
* Removed extra spaces in Content-Type definition (#667182)
* Return-Path should be set to Sender when set
* Adds Q or B encoding to headers when necessary
* quoted-encoding should now encode NULs \000
* Fixed encoding of body/AltBody (#553370)
* Adds "To: undisclosed-recipients:;" when all recipients are hidden (BCC)
* Multiple bug fixes

## Version 1.65 (Fri, Aug 09 2002)
* Fixed non-visible attachment bug (#585097) for Outlook
* SMTP connections are now closed after each transaction
* Fixed SMTP::Expand return value
* Converted SMTP class documentation to phpDocumentor format

## Version 1.62 (Wed, Jun 26 2002)
* Fixed multi-attach bug
* Set proper word wrapping
* Reduced memory use with attachments
* Added more debugging
* Changed documentation to phpDocumentor format

## Version 1.60 (Sat, Mar 30 2002)
* Sendmail pipe and address patch (Christian Holtje)
* Added embedded image and read confirmation support (A. Ognio)
* Added unit tests
* Added SMTP timeout support (*nix only)
* Added possibly temporary PluginDir variable for SMTP class
* Added LE message line ending variable
* Refactored boundary and attachment code
* Eliminated SMTP class warnings
* Added SendToQueue method for future queuing support

## Version 1.54 (Wed, Dec 19 2001)
* Add some queuing support code
* Fixed a pesky multi/alt bug
* Messages are no longer forced to have "To" addresses

## Version 1.50 (Thu, Nov 08 2001)
* Fix extra lines when not using SMTP mailer
* Set WordWrap variable to int with a zero default

## Version 1.47 (Tue, Oct 16 2001)
* Fixed Received header code format
* Fixed AltBody order error
* Fixed alternate port warning

## Version 1.45 (Tue, Sep 25 2001)
* Added enhanced SMTP debug support
* Added support for multiple ports on SMTP
* Added Received header for tracing
* Fixed AddStringAttachment encoding
* Fixed possible header name quote bug
* Fixed wordwrap() trim bug
* Couple other small bug fixes

## Version 1.41 (Wed, Aug 22 2001)
* Fixed AltBody bug w/o attachments
* Fixed rfc_date() for certain mail servers

## Version 1.40 (Sun, Aug 12 2001)
* Added multipart/alternative support (AltBody)
* Documentation update
* Fixed bug in Mercury MTA

## Version 1.29 (Fri, Aug 03 2001)
* Added AddStringAttachment() method
* Added SMTP authentication support

## Version 1.28 (Mon, Jul 30 2001)
* Fixed a typo in SMTP class
* Fixed header issue with Imail (win32) SMTP server
* Made fopen() calls for attachments use "rb" to fix win32 error

## Version 1.25 (Mon, Jul 02 2001)
* Added RFC 822 date fix (Patrice)
* Added improved error handling by adding a $ErrorInfo variable
* Removed MailerDebug variable (obsolete with new error handler)

## Version 1.20 (Mon, Jun 25 2001)
* Added quoted-printable encoding (Patrice)
* Set Version as public and removed PrintVersion()
* Changed phpdoc to only display public variables and methods

## Version 1.19 (Thu, Jun 21 2001)
* Fixed MS Mail header bug
* Added fix for Bcc problem with mail(). *Does not work on Win32*
  (See PHP bug report: http://www.php.net/bugs.php?id=11616)
* mail() no longer passes a fifth parameter when not needed

## Version 1.15 (Fri, Jun 15 2001)
Note: these changes contributed by Patrice Fournier
* Changed all remaining \n to \r\n
* Bcc: header no longer written to message except
  when sent directly to sendmail
* Added a small message to non-MIME compliant mail reader
* Added Sender variable to change the Sender email
  used in -f for sendmail/mail and in 'MAIL FROM' for smtp mode
* Changed boundary setting to a place it will be set only once
* Removed transfer encoding for whole message when using multipart
* Message body now uses Encoding in multipart messages
* Can set encoding and type to attachments 7bit, 8bit
  and binary attachment are sent as is, base64 are encoded
* Can set Encoding to base64 to send 8 bits body
  through 7 bits servers

## Version 1.10 (Tue, Jun 12 2001)
* Fixed win32 mail header bug (printed out headers in message body)

## Version 1.09 (Fri, Jun 08 2001)
* Changed date header to work with Netscape mail programs
* Altered phpdoc documentation

## Version 1.08 (Tue, Jun 05 2001)
* Added enhanced error-checking
* Added phpdoc documentation to source

## Version 1.06 (Fri, Jun 01 2001)
* Added optional name for file attachments

## Version 1.05 (Tue, May 29 2001)
* Code cleanup
* Eliminated sendmail header warning message
* Fixed possible SMTP error

## Version 1.03 (Thu, May 24 2001)
* Fixed problem where qmail sends out duplicate messages

## Version 1.02 (Wed, May 23 2001)
* Added multiple recipient and attachment Clear* methods
* Added Sendmail public variable
* Fixed problem with loading SMTP library multiple times

## Version 0.98 (Tue, May 22 2001)
* Fixed problem with redundant mail hosts sending out multiple messages
* Added additional error handler code
* Added AddCustomHeader() function
* Added support for Microsoft mail client headers (affects priority)
* Fixed small bug with Mailer variable
* Added PrintVersion() function

## Version 0.92 (Tue, May 15 2001)
* Changed file names to class.phpmailer.php and class.smtp.php to match
  current PHP class trend.
* Fixed problem where body not being printed when a message is attached
* Several small bug fixes

## Version 0.90 (Tue, April 17 2001)
* Initial public release<|MERGE_RESOLUTION|>--- conflicted
+++ resolved
@@ -49,14 +49,11 @@
 * Trap low-level errors in SMTP, reports via debug output
 * Handle bare codes (an RFC contravention) in SMTP server responses
 * Make message timestamps more dynamic - calculate the date separately for each message
-<<<<<<< HEAD
 * More thorough checks for reading attachments.
 * Throw an exception when trying to send a message with an empty body caused by an internal error.
 * Replaced all use of MD5 and SHA1 hash functions with SHA256.
 * Now checks for invalid host strings when sending via SMTP.
-=======
 * Include timestamps in HTML-format debug output
->>>>>>> 5e172d2f
 
 ## Version 5.2.23 (March 15th 2017)
 * Improve trapping of TLS errors during connection so that they don't cause warnings, and are reported better in debug output
