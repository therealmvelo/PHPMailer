{
    "name": "phpmailer/phpmailer",
    "type": "library",
    "description": "PHPMailer is a full-featured email creation and transfer class for PHP",
    "authors": [
        {
            "name": "Marcus Bointon",
            "email": "phpmailer@synchromedia.co.uk"
        },
        {
            "name": "Jim Jagielski",
            "email": "jimjag@gmail.com"
        },
        {
            "name": "Andy Prevost",
            "email": "codeworxtech@users.sourceforge.net"
        },
        {
            "name": "Brent R. Matzelle"
        }
    ],
    "require": {
        "php": ">=5.4.0",
        "league/oauth2-google": "^1.0",
        "hayageek/oauth2-yahoo": "^2.0",
        "stevenmaguire/oauth2-microsoft": "^0.2.0"
    },
    "require-dev": {
        "phpdocumentor/phpdocumentor": "2.*",
        "phpunit/phpunit": "4.*"
    },
    "suggest": {
<<<<<<< HEAD
        "league/oauth2-google": "Needed to use XOAUTH2 with Goole Gmail",
        "hayageek/oauth2-yahoo": "Needed to use XOAUTH2 with Yahoo",
        "stevenmaguire/oauth2-microsoft": "Needed to use XOAUTH2 with Microsoft services"
=======
        "league/oauth2-client": "Needed for XOAUTH2 authentication"
>>>>>>> 40bdd9c4
    },
    "autoload": {
        "psr-4": {
            "PHPMailer\\PHPMailer\\": "src/"
        }
    },
    "license": "LGPL-2.1"
}<|MERGE_RESOLUTION|>--- conflicted
+++ resolved
@@ -20,23 +20,16 @@
         }
     ],
     "require": {
-        "php": ">=5.4.0",
-        "league/oauth2-google": "^1.0",
-        "hayageek/oauth2-yahoo": "^2.0",
-        "stevenmaguire/oauth2-microsoft": "^0.2.0"
+        "php": ">=5.4.0"
     },
     "require-dev": {
         "phpdocumentor/phpdocumentor": "2.*",
         "phpunit/phpunit": "4.*"
     },
     "suggest": {
-<<<<<<< HEAD
-        "league/oauth2-google": "Needed to use XOAUTH2 with Goole Gmail",
+        "league/oauth2-client": "Needed for XOAUTH2 authentication"
         "hayageek/oauth2-yahoo": "Needed to use XOAUTH2 with Yahoo",
         "stevenmaguire/oauth2-microsoft": "Needed to use XOAUTH2 with Microsoft services"
-=======
-        "league/oauth2-client": "Needed for XOAUTH2 authentication"
->>>>>>> 40bdd9c4
     },
     "autoload": {
         "psr-4": {
