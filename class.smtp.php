<?php
/**
 * PHPMailer RFC821 SMTP email transport class.
 * PHP Version 5
 * @package PHPMailer
 * @link https://github.com/PHPMailer/PHPMailer/ The PHPMailer GitHub project
 * @author Marcus Bointon (Synchro/coolbru) <phpmailer@synchromedia.co.uk>
 * @author Jim Jagielski (jimjag) <jimjag@gmail.com>
 * @author Andy Prevost (codeworxtech) <codeworxtech@users.sourceforge.net>
 * @author Brent R. Matzelle (original founder)
 * @copyright 2014 Marcus Bointon
 * @copyright 2010 - 2012 Jim Jagielski
 * @copyright 2004 - 2009 Andy Prevost
 * @license http://www.gnu.org/copyleft/lesser.html GNU Lesser General Public License
 * @note This program is distributed in the hope that it will be useful - WITHOUT
 * ANY WARRANTY; without even the implied warranty of MERCHANTABILITY or
 * FITNESS FOR A PARTICULAR PURPOSE.
 */

/**
 * PHPMailer RFC821 SMTP email transport class.
 * Implements RFC 821 SMTP commands and provides some utility methods for sending mail to an SMTP server.
 * @package PHPMailer
 * @author Chris Ryan
 * @author Marcus Bointon <phpmailer@synchromedia.co.uk>
 */
class SMTP
{
    /**
     * The PHPMailer SMTP version number.
     * @var string
     */
    const VERSION = '5.2.13';

    /**
     * SMTP line break constant.
     * @var string
     */
    const CRLF = "\r\n";

    /**
     * The SMTP port to use if one is not specified.
     * @var integer
     */
    const DEFAULT_SMTP_PORT = 25;

    /**
     * The maximum line length allowed by RFC 2822 section 2.1.1
     * @var integer
     */
    const MAX_LINE_LENGTH = 998;

    /**
     * Debug level for no output
     */
    const DEBUG_OFF = 0;

    /**
     * Debug level to show client -> server messages
     */
    const DEBUG_CLIENT = 1;

    /**
     * Debug level to show client -> server and server -> client messages
     */
    const DEBUG_SERVER = 2;

    /**
     * Debug level to show connection status, client -> server and server -> client messages
     */
    const DEBUG_CONNECTION = 3;

    /**
     * Debug level to show all messages
     */
    const DEBUG_LOWLEVEL = 4;

    /**
     * The PHPMailer SMTP Version number.
     * @var string
     * @deprecated Use the `VERSION` constant instead
     * @see SMTP::VERSION
     */
    public $Version = '5.2.13';

    /**
     * SMTP server port number.
     * @var integer
     * @deprecated This is only ever used as a default value, so use the `DEFAULT_SMTP_PORT` constant instead
     * @see SMTP::DEFAULT_SMTP_PORT
     */
    public $SMTP_PORT = 25;

    /**
     * SMTP reply line ending.
     * @var string
     * @deprecated Use the `CRLF` constant instead
     * @see SMTP::CRLF
     */
    public $CRLF = "\r\n";

    /**
     * Debug output level.
     * Options:
     * * self::DEBUG_OFF (`0`) No debug output, default
     * * self::DEBUG_CLIENT (`1`) Client commands
     * * self::DEBUG_SERVER (`2`) Client commands and server responses
     * * self::DEBUG_CONNECTION (`3`) As DEBUG_SERVER plus connection status
     * * self::DEBUG_LOWLEVEL (`4`) Low-level data output, all messages
     * @var integer
     */
    public $do_debug = self::DEBUG_OFF;

    /**
     * How to handle debug output.
     * Options:
     * * `echo` Output plain-text as-is, appropriate for CLI
     * * `html` Output escaped, line breaks converted to `<br>`, appropriate for browser output
     * * `error_log` Output to error log as configured in php.ini
     *
     * Alternatively, you can provide a callable expecting two params: a message string and the debug level:
     * <code>
     * $smtp->Debugoutput = function($str, $level) {echo "debug level $level; message: $str";};
     * </code>
     * @var string|callable
     */
    public $Debugoutput = 'echo';

    /**
     * Whether to use VERP.
     * @link http://en.wikipedia.org/wiki/Variable_envelope_return_path
     * @link http://www.postfix.org/VERP_README.html Info on VERP
     * @var boolean
     */
    public $do_verp = false;

    /**
     * The timeout value for connection, in seconds.
     * Default of 5 minutes (300sec) is from RFC2821 section 4.5.3.2
     * This needs to be quite high to function correctly with hosts using greetdelay as an anti-spam measure.
     * @link http://tools.ietf.org/html/rfc2821#section-4.5.3.2
     * @var integer
     */
    public $Timeout = 300;

    /**
     * How long to wait for commands to complete, in seconds.
     * Default of 5 minutes (300sec) is from RFC2821 section 4.5.3.2
     * @var integer
     */
    public $Timelimit = 300;

    /**
     * The socket for the server connection.
     * @var resource
     */
    protected $smtp_conn;

    /**
     * Error information, if any, for the last SMTP command.
     * @var array
     */
    protected $error = array(
        'error' => '',
        'detail' => '',
        'smtp_code' => '',
        'smtp_code_ex' => ''
    );

    /**
     * The reply the server sent to us for HELO.
     * If null, no HELO string has yet been received.
     * @var string|null
     */
    protected $helo_rply = null;

    /**
     * The set of SMTP extensions sent in reply to EHLO command.
     * Indexes of the array are extension names.
     * Value at index 'HELO' or 'EHLO' (according to command that was sent)
     * represents the server name. In case of HELO it is the only element of the array.
     * Other values can be boolean TRUE or an array containing extension options.
     * If null, no HELO/EHLO string has yet been received.
     * @var array|null
     */
    protected $server_caps = null;

    /**
     * The most recent reply received from the server.
     * @var string
     */
    protected $last_reply = '';

    /**
     * Output debugging info via a user-selected method.
     * @see SMTP::$Debugoutput
     * @see SMTP::$do_debug
     * @param string $str Debug string to output
     * @param integer $level The debug level of this message; see DEBUG_* constants
     * @return void
     */
    protected function edebug($str, $level = 0)
    {
        if ($level > $this->do_debug) {
            return;
        }
        //Avoid clash with built-in function names
        if (!in_array($this->Debugoutput, array('error_log', 'html', 'echo')) and is_callable($this->Debugoutput)) {
            call_user_func($this->Debugoutput, $str, $this->do_debug);
            return;
        }
        switch ($this->Debugoutput) {
            case 'error_log':
                //Don't output, just log
                error_log($str);
                break;
            case 'html':
                //Cleans up output a bit for a better looking, HTML-safe output
                echo htmlentities(
                    preg_replace('/[\r\n]+/', '', $str),
                    ENT_QUOTES,
                    'UTF-8'
                )
                . "<br>\n";
                break;
            case 'echo':
            default:
                //Normalize line breaks
                $str = preg_replace('/(\r\n|\r|\n)/ms', "\n", $str);
                echo gmdate('Y-m-d H:i:s') . "\t" . str_replace(
                    "\n",
                    "\n                   \t                  ",
                    trim($str)
                )."\n";
        }
    }

    /**
     * Connect to an SMTP server.
     * @param string $host SMTP server IP or host name
     * @param integer $port The port number to connect to
     * @param integer $timeout How long to wait for the connection to open
     * @param array $options An array of options for stream_context_create()
     * @access public
     * @return boolean
     */
    public function connect($host, $port = null, $timeout = 30, $options = array())
    {
        static $streamok;
        //This is enabled by default since 5.0.0 but some providers disable it
        //Check this once and cache the result
        if (is_null($streamok)) {
            $streamok = function_exists('stream_socket_client');
        }
        // Clear errors to avoid confusion
        $this->setError('');
        // Make sure we are __not__ connected
        if ($this->connected()) {
            // Already connected, generate error
            $this->setError('Already connected to a server');
            return false;
        }
        if (empty($port)) {
            $port = self::DEFAULT_SMTP_PORT;
        }
        // Connect to the SMTP server
        $this->edebug(
            "Connection: opening to $host:$port, timeout=$timeout, options=".var_export($options, true),
            self::DEBUG_CONNECTION
        );
        $errno = 0;
        $errstr = '';
        if ($streamok) {
            $socket_context = stream_context_create($options);
            //Suppress errors; connection failures are handled at a higher level
            $this->smtp_conn = @stream_socket_client(
                $host . ":" . $port,
                $errno,
                $errstr,
                $timeout,
                STREAM_CLIENT_CONNECT,
                $socket_context
            );
        } else {
            //Fall back to fsockopen which should work in more places, but is missing some features
            $this->edebug(
                "Connection: stream_socket_client not available, falling back to fsockopen",
                self::DEBUG_CONNECTION
            );
            $this->smtp_conn = fsockopen(
                $host,
                $port,
                $errno,
                $errstr,
                $timeout
            );
        }
        // Verify we connected properly
        if (!is_resource($this->smtp_conn)) {
            $this->setError(
                'Failed to connect to server',
                $errno,
                $errstr
            );
            $this->edebug(
                'SMTP ERROR: ' . $this->error['error']
                . ": $errstr ($errno)",
                self::DEBUG_CLIENT
            );
            return false;
        }
        $this->edebug('Connection: opened', self::DEBUG_CONNECTION);
        // SMTP server can take longer to respond, give longer timeout for first read
        // Windows does not have support for this timeout function
        if (substr(PHP_OS, 0, 3) != 'WIN') {
            $max = ini_get('max_execution_time');
            // Don't bother if unlimited
            if ($max != 0 && $timeout > $max) {
                @set_time_limit($timeout);
            }
            stream_set_timeout($this->smtp_conn, $timeout, 0);
        }
        // Get any announcement
        $announce = $this->get_lines();
        $this->edebug('SERVER -> CLIENT: ' . $announce, self::DEBUG_SERVER);
        return true;
    }

    /**
     * Initiate a TLS (encrypted) session.
     * @access public
     * @return boolean
     */
    public function startTLS()
    {
        if (!$this->sendCommand('STARTTLS', 'STARTTLS', 220)) {
            return false;
        }
        // Begin encrypted connection
        if (!stream_socket_enable_crypto(
            $this->smtp_conn,
            true,
            STREAM_CRYPTO_METHOD_TLS_CLIENT
        )) {
            return false;
        }
        return true;
    }

    /**
     * Perform SMTP authentication.
     * Must be run after hello().
     * @see hello()
     * @param string $username The user name
     * @param string $password The password
     * @param string $authtype The auth type (PLAIN, LOGIN, NTLM, CRAM-MD5, XOAUTH2)
     * @param string $realm The auth realm for NTLM
     * @param string $workstation The auth workstation for NTLM
<<<<<<< HEAD
     * @param null|PHPMailerOAuthProvider  $OAuth An optional PHPMailerOAuthProvider instance (@see PHPMailerOAuth)
=======
     * @param null|OAuth $OAuth An optional OAuth instance (@see PHPMailerOAuth)
>>>>>>> 881289ba
     * @return bool True if successfully authenticated.* @access public
     */
    public function authenticate(
        $username,
        $password,
        $authtype = null,
        $realm = '',
        $workstation = '',
        $OAuth = null
    ) {
        if (!$this->server_caps) {
            $this->setError('Authentication is not allowed before HELO/EHLO');
            return false;
        }

        if (array_key_exists('EHLO', $this->server_caps)) {
        // SMTP extensions are available. Let's try to find a proper authentication method

            if (!array_key_exists('AUTH', $this->server_caps)) {
                $this->setError('Authentication is not allowed at this stage');
                // 'at this stage' means that auth may be allowed after the stage changes
                // e.g. after STARTTLS
                return false;
            }

            self::edebug('Auth method requested: ' . ($authtype ? $authtype : 'UNKNOWN'), self::DEBUG_LOWLEVEL);
            self::edebug(
                'Auth methods available on the server: ' . implode(',', $this->server_caps['AUTH']),
                self::DEBUG_LOWLEVEL
            );

            if (empty($authtype)) {
                foreach (array('LOGIN', 'CRAM-MD5', 'NTLM', 'PLAIN', 'XOAUTH2') as $method) {
                    if (in_array($method, $this->server_caps['AUTH'])) {
                        $authtype = $method;
                        break;
                    }
                }
                if (empty($authtype)) {
                    $this->setError('No supported authentication methods found');
                    return false;
                }
                self::edebug('Auth method selected: '.$authtype, self::DEBUG_LOWLEVEL);
            }

            if (!in_array($authtype, $this->server_caps['AUTH'])) {
                $this->setError("The requested authentication method \"$authtype\" is not supported by the server");
                return false;
            }
        } elseif (empty($authtype)) {
            $authtype = 'LOGIN';
        }
        switch ($authtype) {
            case 'PLAIN':
                // Start authentication
                if (!$this->sendCommand('AUTH', 'AUTH PLAIN', 334)) {
                    return false;
                }
                // Send encoded username and password
                if (!$this->sendCommand(
                    'User & Password',
                    base64_encode("\0" . $username . "\0" . $password),
                    235
                )
                ) {
                    return false;
                }
                break;
            case 'LOGIN':
                // Start authentication
                if (!$this->sendCommand('AUTH', 'AUTH LOGIN', 334)) {
                    return false;
                }
                if (!$this->sendCommand("Username", base64_encode($username), 334)) {
                    return false;
                }
                if (!$this->sendCommand("Password", base64_encode($password), 235)) {
                    return false;
                }
                break;
            case 'XOAUTH2':
                //If the OAuth Instance is not set. Can be a case when PHPMailer is used
                //instead of PHPMailerOAuth
                if (is_null($OAuth)) {
                    return false;
                }
                $oauth = $OAuth->getOauth64();

                // Start authentication
                if (!$this->sendCommand('AUTH', 'AUTH XOAUTH2 ' . $oauth, 235)) {
                    return false;
                }
                break;
            case 'NTLM':
                /*
                 * ntlm_sasl_client.php
                 * Bundled with Permission
                 *
                 * How to telnet in windows:
                 * http://technet.microsoft.com/en-us/library/aa995718%28EXCHG.65%29.aspx
                 * PROTOCOL Docs http://curl.haxx.se/rfc/ntlm.html#ntlmSmtpAuthentication
                 */
                require_once 'extras/ntlm_sasl_client.php';
                $temp = new stdClass;
                $ntlm_client = new ntlm_sasl_client_class;
                //Check that functions are available
                if (!$ntlm_client->Initialize($temp)) {
                    $this->setError($temp->error);
                    $this->edebug(
                        'You need to enable some modules in your php.ini file: '
                        . $this->error['error'],
                        self::DEBUG_CLIENT
                    );
                    return false;
                }
                //msg1
                $msg1 = $ntlm_client->TypeMsg1($realm, $workstation); //msg1

                if (!$this->sendCommand(
                    'AUTH NTLM',
                    'AUTH NTLM ' . base64_encode($msg1),
                    334
                )
                ) {
                    return false;
                }
                //Though 0 based, there is a white space after the 3 digit number
                //msg2
                $challenge = substr($this->last_reply, 3);
                $challenge = base64_decode($challenge);
                $ntlm_res = $ntlm_client->NTLMResponse(
                    substr($challenge, 24, 8),
                    $password
                );
                //msg3
                $msg3 = $ntlm_client->TypeMsg3(
                    $ntlm_res,
                    $username,
                    $realm,
                    $workstation
                );
                // send encoded username
                return $this->sendCommand('Username', base64_encode($msg3), 235);
            case 'CRAM-MD5':
                // Start authentication
                if (!$this->sendCommand('AUTH CRAM-MD5', 'AUTH CRAM-MD5', 334)) {
                    return false;
                }
                // Get the challenge
                $challenge = base64_decode(substr($this->last_reply, 4));

                // Build the response
                $response = $username . ' ' . $this->hmac($challenge, $password);

                // send encoded credentials
                return $this->sendCommand('Username', base64_encode($response), 235);
            default:
                $this->setError("Authentication method \"$authtype\" is not supported");
                return false;
        }
        return true;
    }

    /**
     * Calculate an MD5 HMAC hash.
     * Works like hash_hmac('md5', $data, $key)
     * in case that function is not available
     * @param string $data The data to hash
     * @param string $key  The key to hash with
     * @access protected
     * @return string
     */
    protected function hmac($data, $key)
    {
        if (function_exists('hash_hmac')) {
            return hash_hmac('md5', $data, $key);
        }

        // The following borrowed from
        // http://php.net/manual/en/function.mhash.php#27225

        // RFC 2104 HMAC implementation for php.
        // Creates an md5 HMAC.
        // Eliminates the need to install mhash to compute a HMAC
        // by Lance Rushing

        $bytelen = 64; // byte length for md5
        if (strlen($key) > $bytelen) {
            $key = pack('H*', md5($key));
        }
        $key = str_pad($key, $bytelen, chr(0x00));
        $ipad = str_pad('', $bytelen, chr(0x36));
        $opad = str_pad('', $bytelen, chr(0x5c));
        $k_ipad = $key ^ $ipad;
        $k_opad = $key ^ $opad;

        return md5($k_opad . pack('H*', md5($k_ipad . $data)));
    }

    /**
     * Check connection state.
     * @access public
     * @return boolean True if connected.
     */
    public function connected()
    {
        if (is_resource($this->smtp_conn)) {
            $sock_status = stream_get_meta_data($this->smtp_conn);
            if ($sock_status['eof']) {
                // The socket is valid but we are not connected
                $this->edebug(
                    'SMTP NOTICE: EOF caught while checking if connected',
                    self::DEBUG_CLIENT
                );
                $this->close();
                return false;
            }
            return true; // everything looks good
        }
        return false;
    }

    /**
     * Close the socket and clean up the state of the class.
     * Don't use this function without first trying to use QUIT.
     * @see quit()
     * @access public
     * @return void
     */
    public function close()
    {
        $this->setError('');
        $this->server_caps = null;
        $this->helo_rply = null;
        if (is_resource($this->smtp_conn)) {
            // close the connection and cleanup
            fclose($this->smtp_conn);
            $this->smtp_conn = null; //Makes for cleaner serialization
            $this->edebug('Connection: closed', self::DEBUG_CONNECTION);
        }
    }

    /**
     * Send an SMTP DATA command.
     * Issues a data command and sends the msg_data to the server,
     * finializing the mail transaction. $msg_data is the message
     * that is to be send with the headers. Each header needs to be
     * on a single line followed by a <CRLF> with the message headers
     * and the message body being separated by and additional <CRLF>.
     * Implements rfc 821: DATA <CRLF>
     * @param string $msg_data Message data to send
     * @access public
     * @return boolean
     */
    public function data($msg_data)
    {
        //This will use the standard timelimit
        if (!$this->sendCommand('DATA', 'DATA', 354)) {
            return false;
        }

        /* The server is ready to accept data!
         * According to rfc821 we should not send more than 1000 characters on a single line (including the CRLF)
         * so we will break the data up into lines by \r and/or \n then if needed we will break each of those into
         * smaller lines to fit within the limit.
         * We will also look for lines that start with a '.' and prepend an additional '.'.
         * NOTE: this does not count towards line-length limit.
         */

        // Normalize line breaks before exploding
        $lines = explode("\n", str_replace(array("\r\n", "\r"), "\n", $msg_data));

        /* To distinguish between a complete RFC822 message and a plain message body, we check if the first field
         * of the first line (':' separated) does not contain a space then it _should_ be a header and we will
         * process all lines before a blank line as headers.
         */

        $field = substr($lines[0], 0, strpos($lines[0], ':'));
        $in_headers = false;
        if (!empty($field) && strpos($field, ' ') === false) {
            $in_headers = true;
        }

        foreach ($lines as $line) {
            $lines_out = array();
            if ($in_headers and $line == '') {
                $in_headers = false;
            }
            //Break this line up into several smaller lines if it's too long
            //Micro-optimisation: isset($str[$len]) is faster than (strlen($str) > $len),
            while (isset($line[self::MAX_LINE_LENGTH])) {
                //Working backwards, try to find a space within the last MAX_LINE_LENGTH chars of the line to break on
                //so as to avoid breaking in the middle of a word
                $pos = strrpos(substr($line, 0, self::MAX_LINE_LENGTH), ' ');
                //Deliberately matches both false and 0
                if (!$pos) {
                    //No nice break found, add a hard break
                    $pos = self::MAX_LINE_LENGTH - 1;
                    $lines_out[] = substr($line, 0, $pos);
                    $line = substr($line, $pos);
                } else {
                    //Break at the found point
                    $lines_out[] = substr($line, 0, $pos);
                    //Move along by the amount we dealt with
                    $line = substr($line, $pos + 1);
                }
                //If processing headers add a LWSP-char to the front of new line RFC822 section 3.1.1
                if ($in_headers) {
                    $line = "\t" . $line;
                }
            }
            $lines_out[] = $line;

            //Send the lines to the server
            foreach ($lines_out as $line_out) {
                //RFC2821 section 4.5.2
                if (!empty($line_out) and $line_out[0] == '.') {
                    $line_out = '.' . $line_out;
                }
                $this->client_send($line_out . self::CRLF);
            }
        }

        //Message data has been sent, complete the command
        //Increase timelimit for end of DATA command
        $savetimelimit = $this->Timelimit;
        $this->Timelimit = $this->Timelimit * 2;
        $result = $this->sendCommand('DATA END', '.', 250);
        //Restore timelimit
        $this->Timelimit = $savetimelimit;
        return $result;
    }

    /**
     * Send an SMTP HELO or EHLO command.
     * Used to identify the sending server to the receiving server.
     * This makes sure that client and server are in a known state.
     * Implements RFC 821: HELO <SP> <domain> <CRLF>
     * and RFC 2821 EHLO.
     * @param string $host The host name or IP to connect to
     * @access public
     * @return boolean
     */
    public function hello($host = '')
    {
        //Try extended hello first (RFC 2821)
        return (boolean)($this->sendHello('EHLO', $host) or $this->sendHello('HELO', $host));
    }

    /**
     * Send an SMTP HELO or EHLO command.
     * Low-level implementation used by hello()
     * @see hello()
     * @param string $hello The HELO string
     * @param string $host The hostname to say we are
     * @access protected
     * @return boolean
     */
    protected function sendHello($hello, $host)
    {
        $noerror = $this->sendCommand($hello, $hello . ' ' . $host, 250);
        $this->helo_rply = $this->last_reply;
        if ($noerror) {
            $this->parseHelloFields($hello);
        } else {
            $this->server_caps = null;
        }
        return $noerror;
    }

    /**
     * Parse a reply to HELO/EHLO command to discover server extensions.
     * In case of HELO, the only parameter that can be discovered is a server name.
     * @access protected
     * @param string $type - 'HELO' or 'EHLO'
     */
    protected function parseHelloFields($type)
    {
        $this->server_caps = array();
        $lines = explode("\n", $this->last_reply);

        foreach ($lines as $n => $s) {
            //First 4 chars contain response code followed by - or space
            $s = trim(substr($s, 4));
            if (empty($s)) {
                continue;
            }
            $fields = explode(' ', $s);
            if (!empty($fields)) {
                if (!$n) {
                    $name = $type;
                    $fields = $fields[0];
                } else {
                    $name = array_shift($fields);
                    switch ($name) {
                        case 'SIZE':
                            $fields = ($fields ? $fields[0] : 0);
                            break;
                        case 'AUTH':
                            if (!is_array($fields)) {
                                $fields = array();
                            }
                            break;
                        default:
                            $fields = true;
                    }
                }
                $this->server_caps[$name] = $fields;
            }
        }
    }

    /**
     * Send an SMTP MAIL command.
     * Starts a mail transaction from the email address specified in
     * $from. Returns true if successful or false otherwise. If True
     * the mail transaction is started and then one or more recipient
     * commands may be called followed by a data command.
     * Implements rfc 821: MAIL <SP> FROM:<reverse-path> <CRLF>
     * @param string $from Source address of this message
     * @access public
     * @return boolean
     */
    public function mail($from)
    {
        $useVerp = ($this->do_verp ? ' XVERP' : '');
        return $this->sendCommand(
            'MAIL FROM',
            'MAIL FROM:<' . $from . '>' . $useVerp,
            250
        );
    }

    /**
     * Send an SMTP QUIT command.
     * Closes the socket if there is no error or the $close_on_error argument is true.
     * Implements from rfc 821: QUIT <CRLF>
     * @param boolean $close_on_error Should the connection close if an error occurs?
     * @access public
     * @return boolean
     */
    public function quit($close_on_error = true)
    {
        $noerror = $this->sendCommand('QUIT', 'QUIT', 221);
        $err = $this->error; //Save any error
        if ($noerror or $close_on_error) {
            $this->close();
            $this->error = $err; //Restore any error from the quit command
        }
        return $noerror;
    }

    /**
     * Send an SMTP RCPT command.
     * Sets the TO argument to $toaddr.
     * Returns true if the recipient was accepted false if it was rejected.
     * Implements from rfc 821: RCPT <SP> TO:<forward-path> <CRLF>
     * @param string $toaddr The address the message is being sent to
     * @access public
     * @return boolean
     */
    public function recipient($toaddr)
    {
        return $this->sendCommand(
            'RCPT TO',
            'RCPT TO:<' . $toaddr . '>',
            array(250, 251)
        );
    }

    /**
     * Send an SMTP RSET command.
     * Abort any transaction that is currently in progress.
     * Implements rfc 821: RSET <CRLF>
     * @access public
     * @return boolean True on success.
     */
    public function reset()
    {
        return $this->sendCommand('RSET', 'RSET', 250);
    }

    /**
     * Send a command to an SMTP server and check its return code.
     * @param string $command The command name - not sent to the server
     * @param string $commandstring The actual command to send
     * @param integer|array $expect One or more expected integer success codes
     * @access protected
     * @return boolean True on success.
     */
    protected function sendCommand($command, $commandstring, $expect)
    {
        if (!$this->connected()) {
            $this->setError("Called $command without being connected");
            return false;
        }
        $this->client_send($commandstring . self::CRLF);

        $this->last_reply = $this->get_lines();
        // Fetch SMTP code and possible error code explanation
        $matches = array();
        if (preg_match("/^([0-9]{3})[ -](?:([0-9]\\.[0-9]\\.[0-9]) )?/", $this->last_reply, $matches)) {
            $code = $matches[1];
            $code_ex = (count($matches) > 2 ? $matches[2] : null);
            // Cut off error code from each response line
            $detail = preg_replace(
                "/{$code}[ -]".($code_ex ? str_replace('.', '\\.', $code_ex).' ' : '')."/m",
                '',
                $this->last_reply
            );
        } else {
            // Fall back to simple parsing if regex fails
            $code = substr($this->last_reply, 0, 3);
            $code_ex = null;
            $detail = substr($this->last_reply, 4);
        }

        $this->edebug('SERVER -> CLIENT: ' . $this->last_reply, self::DEBUG_SERVER);

        if (!in_array($code, (array)$expect)) {
            $this->setError(
                "$command command failed",
                $detail,
                $code,
                $code_ex
            );
            $this->edebug(
                'SMTP ERROR: ' . $this->error['error'] . ': ' . $this->last_reply,
                self::DEBUG_CLIENT
            );
            return false;
        }

        $this->setError('');
        return true;
    }

    /**
     * Send an SMTP SAML command.
     * Starts a mail transaction from the email address specified in $from.
     * Returns true if successful or false otherwise. If True
     * the mail transaction is started and then one or more recipient
     * commands may be called followed by a data command. This command
     * will send the message to the users terminal if they are logged
     * in and send them an email.
     * Implements rfc 821: SAML <SP> FROM:<reverse-path> <CRLF>
     * @param string $from The address the message is from
     * @access public
     * @return boolean
     */
    public function sendAndMail($from)
    {
        return $this->sendCommand('SAML', "SAML FROM:$from", 250);
    }

    /**
     * Send an SMTP VRFY command.
     * @param string $name The name to verify
     * @access public
     * @return boolean
     */
    public function verify($name)
    {
        return $this->sendCommand('VRFY', "VRFY $name", array(250, 251));
    }

    /**
     * Send an SMTP NOOP command.
     * Used to keep keep-alives alive, doesn't actually do anything
     * @access public
     * @return boolean
     */
    public function noop()
    {
        return $this->sendCommand('NOOP', 'NOOP', 250);
    }

    /**
     * Send an SMTP TURN command.
     * This is an optional command for SMTP that this class does not support.
     * This method is here to make the RFC821 Definition complete for this class
     * and _may_ be implemented in future
     * Implements from rfc 821: TURN <CRLF>
     * @access public
     * @return boolean
     */
    public function turn()
    {
        $this->setError('The SMTP TURN command is not implemented');
        $this->edebug('SMTP NOTICE: ' . $this->error['error'], self::DEBUG_CLIENT);
        return false;
    }

    /**
     * Send raw data to the server.
     * @param string $data The data to send
     * @access public
     * @return integer|boolean The number of bytes sent to the server or false on error
     */
    public function client_send($data)
    {
        $this->edebug("CLIENT -> SERVER: $data", self::DEBUG_CLIENT);
        return fwrite($this->smtp_conn, $data);
    }

    /**
     * Get the latest error.
     * @access public
     * @return array
     */
    public function getError()
    {
        return $this->error;
    }

    /**
     * Get SMTP extensions available on the server
     * @access public
     * @return array|null
     */
    public function getServerExtList()
    {
        return $this->server_caps;
    }

    /**
     * A multipurpose method
     * The method works in three ways, dependent on argument value and current state
     *   1. HELO/EHLO was not sent - returns null and set up $this->error
     *   2. HELO was sent
     *     $name = 'HELO': returns server name
     *     $name = 'EHLO': returns boolean false
     *     $name = any string: returns null and set up $this->error
     *   3. EHLO was sent
     *     $name = 'HELO'|'EHLO': returns server name
     *     $name = any string: if extension $name exists, returns boolean True
     *       or its options. Otherwise returns boolean False
     * In other words, one can use this method to detect 3 conditions:
     *  - null returned: handshake was not or we don't know about ext (refer to $this->error)
     *  - false returned: the requested feature exactly not exists
     *  - positive value returned: the requested feature exists
     * @param string $name Name of SMTP extension or 'HELO'|'EHLO'
     * @return mixed
     */
    public function getServerExt($name)
    {
        if (!$this->server_caps) {
            $this->setError('No HELO/EHLO was sent');
            return null;
        }

        // the tight logic knot ;)
        if (!array_key_exists($name, $this->server_caps)) {
            if ($name == 'HELO') {
                return $this->server_caps['EHLO'];
            }
            if ($name == 'EHLO' || array_key_exists('EHLO', $this->server_caps)) {
                return false;
            }
            $this->setError('HELO handshake was used. Client knows nothing about server extensions');
            return null;
        }

        return $this->server_caps[$name];
    }

    /**
     * Get the last reply from the server.
     * @access public
     * @return string
     */
    public function getLastReply()
    {
        return $this->last_reply;
    }

    /**
     * Read the SMTP server's response.
     * Either before eof or socket timeout occurs on the operation.
     * With SMTP we can tell if we have more lines to read if the
     * 4th character is '-' symbol. If it is a space then we don't
     * need to read anything else.
     * @access protected
     * @return string
     */
    protected function get_lines()
    {
        // If the connection is bad, give up straight away
        if (!is_resource($this->smtp_conn)) {
            return '';
        }
        $data = '';
        $endtime = 0;
        stream_set_timeout($this->smtp_conn, $this->Timeout);
        if ($this->Timelimit > 0) {
            $endtime = time() + $this->Timelimit;
        }
        while (is_resource($this->smtp_conn) && !feof($this->smtp_conn)) {
            $str = @fgets($this->smtp_conn, 515);
            $this->edebug("SMTP -> get_lines(): \$data is \"$data\"", self::DEBUG_LOWLEVEL);
            $this->edebug("SMTP -> get_lines(): \$str is  \"$str\"", self::DEBUG_LOWLEVEL);
            $data .= $str;
            // If 4th character is a space, we are done reading, break the loop, micro-optimisation over strlen
            if ((isset($str[3]) and $str[3] == ' ')) {
                break;
            }
            // Timed-out? Log and break
            $info = stream_get_meta_data($this->smtp_conn);
            if ($info['timed_out']) {
                $this->edebug(
                    'SMTP -> get_lines(): timed-out (' . $this->Timeout . ' sec)',
                    self::DEBUG_LOWLEVEL
                );
                break;
            }
            // Now check if reads took too long
            if ($endtime and time() > $endtime) {
                $this->edebug(
                    'SMTP -> get_lines(): timelimit reached ('.
                    $this->Timelimit . ' sec)',
                    self::DEBUG_LOWLEVEL
                );
                break;
            }
        }
        return $data;
    }

    /**
     * Enable or disable VERP address generation.
     * @param boolean $enabled
     */
    public function setVerp($enabled = false)
    {
        $this->do_verp = $enabled;
    }

    /**
     * Get VERP address generation mode.
     * @return boolean
     */
    public function getVerp()
    {
        return $this->do_verp;
    }

    /**
     * Set error messages and codes.
     * @param string $message The error message
     * @param string $detail Further detail on the error
     * @param string $smtp_code An associated SMTP error code
     * @param string $smtp_code_ex Extended SMTP code
     */
    protected function setError($message, $detail = '', $smtp_code = '', $smtp_code_ex = '')
    {
        $this->error = array(
            'error' => $message,
            'detail' => $detail,
            'smtp_code' => $smtp_code,
            'smtp_code_ex' => $smtp_code_ex
        );
    }

    /**
     * Set debug output method.
     * @param string|callable $method The name of the mechanism to use for debugging output, or a callable to handle it.
     */
    public function setDebugOutput($method = 'echo')
    {
        $this->Debugoutput = $method;
    }

    /**
     * Get debug output method.
     * @return string
     */
    public function getDebugOutput()
    {
        return $this->Debugoutput;
    }

    /**
     * Set debug output level.
     * @param integer $level
     */
    public function setDebugLevel($level = 0)
    {
        $this->do_debug = $level;
    }

    /**
     * Get debug output level.
     * @return integer
     */
    public function getDebugLevel()
    {
        return $this->do_debug;
    }

    /**
     * Set SMTP timeout.
     * @param integer $timeout
     */
    public function setTimeout($timeout = 0)
    {
        $this->Timeout = $timeout;
    }

    /**
     * Get SMTP timeout.
     * @return integer
     */
    public function getTimeout()
    {
        return $this->Timeout;
    }
}<|MERGE_RESOLUTION|>--- conflicted
+++ resolved
@@ -356,11 +356,7 @@
      * @param string $authtype The auth type (PLAIN, LOGIN, NTLM, CRAM-MD5, XOAUTH2)
      * @param string $realm The auth realm for NTLM
      * @param string $workstation The auth workstation for NTLM
-<<<<<<< HEAD
      * @param null|PHPMailerOAuthProvider  $OAuth An optional PHPMailerOAuthProvider instance (@see PHPMailerOAuth)
-=======
-     * @param null|OAuth $OAuth An optional OAuth instance (@see PHPMailerOAuth)
->>>>>>> 881289ba
      * @return bool True if successfully authenticated.* @access public
      */
     public function authenticate(
