--- conflicted
+++ resolved
@@ -45,8 +45,8 @@
 //Set AuthType to use XOAUTH2
 $mail->AuthType = 'XOAUTH2';
 
-<<<<<<< HEAD
 //Fill in authentication details here
+//Either the gmail account owner, or the user that gave consent
 $email = 'someone@gmail.com';
 $clientId = 'RANDOMCHARS-----duv1n2.apps.googleusercontent.com';
 $clientSecret = 'RANDOMCHARS-----lGyjPcRtvP';
@@ -71,21 +71,6 @@
         'userName' => $email
     ])
 );
-=======
-//User Email to use for SMTP authentication - user who gave consent to our app
-$mail->oauthUserEmail = "from@gmail.com";
-
-//Obtained From Google Developer Console
-$mail->oauthClientId = "RANDOMCHARS-----duv1n2.apps.googleusercontent.com";
-
-//Obtained From Google Developer Console
-$mail->oauthClientSecret = "RANDOMCHARS-----lGyjPcRtvP";
-
-//Obtained By running get_oauth_token.php after setting up APP in Google Developer Console.
-//Set Redirect URI in Developer Console as [https/http]://<yourdomain>/<folder>/get_oauth_token.php
-// eg: http://localhost/phpmail/get_oauth_token.php
-$mail->oauthRefreshToken = "RANDOMCHARS-----DWxgOvPT003r-yFUV49TQYag7_Aod7y0";
->>>>>>> 9a0e074e
 
 //Set who the message is to be sent from
 //For gmail, this generally needs to be the same as the user you logged in as
