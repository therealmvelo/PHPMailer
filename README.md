--- conflicted
+++ resolved
@@ -104,7 +104,7 @@
 }
 ```
 
-You'll find plenty of examples to play with in the [examples](https://github.com/PHPMailer/PHPMailer/tree/master/examples) folder. They are saved with a `.phps` extension which will make them display as highlighted source in a browser, avoiding the possibility of them running in default installations. You can run them directly from a command line client, or rename them with a `.php` extension and run them via your web server.
+You'll find plenty to play with in the [examples](https://github.com/PHPMailer/PHPMailer/tree/master/examples) folder. They are saved with a `.phps` extension which will make them display as highlighted source in a browser, avoiding the possibility of them running in default installations. You can run them directly from a command line client, or rename them with a `.php` extension and run them via your web server.
 
 That's it. You should now be ready to use PHPMailer!
 
@@ -120,31 +120,19 @@
 
 ## Documentation
 
-<<<<<<< HEAD
 Start reading at the [GitHub wiki](https://github.com/PHPMailer/PHPMailer/wiki). If you're having trouble, this should be the first place you look as it's the most frequently updated.
-=======
-Examples of how to use PHPMailer for common scenarios can be found in the [examples](https://github.com/PHPMailer/PHPMailer/tree/master/examples) folder. If you're looking for a good starting point, we recommend you start with [the Gmail example](https://github.com/PHPMailer/PHPMailer/tree/master/examples/gmail.phps).
->>>>>>> dd9fc73f
 
 Examples of how to use PHPMailer for common scenarios can be found in the [examples](https://github.com/PHPMailer/PHPMailer/tree/master/examples/) folder. If you're looking for a good starting point, we recommend you start with [the Gmail example](https://github.com/PHPMailer/PHPMailer/tree/master/examples/gmail.phps).
 
 Complete generated API documentation is [available online](http://phpmailer.github.io/PHPMailer/).
 
-<<<<<<< HEAD
-You'll find some basic user-level docs in the [docs](docs/) folder, and you can generate complete API-level documentation using the [generatedocs.sh](https://github.com/PHPMailer/PHPMailer/tree/master/docs/generatedocs.sh) shell script in the docs folder, though you'll need to install [PHPDocumentor](http://www.phpdoc.org) first. You may find [the unit tests](https://github.com/PHPMailer/PHPMailer/tree/master/test/phpmailerTest.php) a good source of how to do various operations such as encryption.
-=======
-You'll find some basic user-level docs in the [docs](docs/) folder, and you can generate complete API-level documentation using the [generatedocs.sh](https://github.com/PHPMailer/PHPMailer/docs/generatedocs.sh) shell script in the docs folder, though you'll need to install [PHPDocumentor](http://www.phpdoc.org) first. You may find [the unit tests](https://github.com/PHPMailer/PHPMailer/tree/master/test/phpmailerTest.php) a good source of how to do various operations such as encryption.
->>>>>>> dd9fc73f
+You'll find some basic user-level docs in the [docs](https://github.com/PHPMailer/PHPMailer/tree/master/docs/) folder, and you can generate complete API-level documentation using the [generatedocs.sh](https://github.com/PHPMailer/PHPMailer/tree/master/docs/generatedocs.sh) shell script in the docs folder, though you'll need to install [PHPDocumentor](http://www.phpdoc.org) first. You may find [the unit tests](https://github.com/PHPMailer/PHPMailer/tree/master/test/phpmailerTest.php) a good source of how to do various operations such as encryption.
 
 If the documentation doesn't cover what you need, search the [many questions on Stack Overflow](http://stackoverflow.com/questions/tagged/phpmailer), and before you ask a question about "SMTP Error: Could not connect to SMTP host.", [read the troubleshooting guide](https://github.com/PHPMailer/PHPMailer/wiki/Troubleshooting).
 
 ## Tests
 
-<<<<<<< HEAD
 There is a PHPUnit test script in the [test](https://github.com/PHPMailer/PHPMailer/tree/master/test/) folder. PHPMailer uses PHPUnit 4.8 - we would use 5.0 but we need to run on PHP 5.4.
-=======
-There is a PHPUnit test script in the [test](https://github.com/PHPMailer/PHPMailer/tree/master/test/) folder.
->>>>>>> dd9fc73f
 
 Build status: [![Build Status](https://travis-ci.org/PHPMailer/PHPMailer.svg)](https://travis-ci.org/PHPMailer/PHPMailer)
 
