--- conflicted
+++ resolved
@@ -43,7 +43,6 @@
 
 ```php
 <?php
-<<<<<<< HEAD
 require 'class.phpmailer.php';
 
 $mail = new PHPMailer;
@@ -53,12 +52,15 @@
 $mail->SMTPAuth = true;                               // Enable SMTP authentication
 $mail->Username = 'jswan';                            // SMTP username
 $mail->Password = 'secret';                           // SMTP password
+$mail->SMTPSecure = 'tls';                            // Enable encryption, 'ssl' also accepted
 
 $mail->From = 'from@example.com';
 $mail->FromName = 'Mailer';
 $mail->AddAddress('josh@example.net', 'Josh Adams');  // Add a recipient
 $mail->AddAddress('ellen@example.com');               // Name is optional
 $mail->AddReplyTo('info@example.com', 'Information');
+$mail->AddCC('cc@example.com');
+$mail->AddBCC('bcc@example.com');
 
 $mail->WordWrap = 50;                                 // Set word wrap to 50 characters
 $mail->AddAttachment('/var/tmp/file.tar.gz');         // Add attachments
@@ -72,154 +74,13 @@
 if(!$mail->Send()) {
    echo 'Message could not be sent.';
    echo 'Mailer Error: ' . $mail->ErrorInfo;
-=======
-require("class.phpmailer.php");
-
-$mail = new PHPMailer();
-
-$mail->IsSMTP();                                      // set mailer to use SMTP
-$mail->Host = "smtp1.example.com;smtp2.example.com";  // specify main and backup server
-$mail->SMTPAuth = true;     // turn on SMTP authentication
-$mail->Username = "jswan";  // SMTP username
-$mail->Password = "secret"; // SMTP password
-
-$mail->From = "from@example.com";
-$mail->FromName = "Mailer";
-$mail->AddAddress("josh@example.net", "Josh Adams");
-$mail->AddAddress("ellen@example.com");                  // name is optional
-$mail->AddReplyTo("info@example.com", "Information");
-$mail->AddCC('cc@example.com');
-$mail->AddBCC('bcc@example.com');
-
-$mail->WordWrap = 50;                                 // set word wrap to 50 characters
-$mail->AddAttachment("/var/tmp/file.tar.gz");         // add attachments
-$mail->AddAttachment("/tmp/image.jpg", "new.jpg");    // optional name
-$mail->IsHTML(true);                                  // set email format to HTML
-
-$mail->Subject = "Here is the subject";
-$mail->Body    = "This is the HTML message body <b>in bold!</b>";
-$mail->AltBody = "This is the body in plain text for non-HTML mail clients";
-
-if(!$mail->Send())
-{
-   echo "Message could not be sent. <p>";
-   echo "Mailer Error: " . $mail->ErrorInfo;
->>>>>>> da3c4640
    exit;
 }
 
 echo 'Message has been sent';
 ```
 
-<<<<<<< HEAD
 You'll find plenty more to play with in the `examples` folder.
-=======
-## Additional Options
-
-```php
-// Encrypt the connection to the email server
-$mail->SMTPSecure = 'tls'; // 'ssl' also accepted
-
-```
-
-## CHANGELOG
-
-See ChangeLog.txt
-
-Download: http://sourceforge.net/project/showfiles.php?group_id=26031
-
-Andy Prevost
-
-## History (see changelog.txt for more)
-
-Version 5.2.1 (January 16, 2012)
-
-Patch release (see changelog.txt).
-
-Version 5.2.0 (July 19, 2011)
-
-With the release of this version, PHPMailer has moved to Apache
-Extras:
-   http://code.google.com/a/apache-extras.org/p/phpmailer/
-
-Version 5.0.0 (April 02, 2009)
-
-With the release of this version, we are initiating a new version numbering
-system to differentiate from the PHP4 version of PHPMailer.
-
-Most notable in this release is fully object oriented code.
-
-We now have available the PHPDocumentor (phpdocs) documentation. This is
-separate from the regular download to keep file sizes down. Please see the
-download area of http://phpmailer.codeworxtech.com.
-
-We also have created a new test script (see /test_script) that you can use
-right out of the box. Copy the /test_script folder directly to your server (in
-the same structure ... with class.phpmailer.php and class.smtp.php in the
-folder above it. Then launch the test script with:
-http://www.yourdomain.com/phpmailer/test_script/index.php
-from this one script, you can test your server settings for mail(), sendmail (or
-qmail), and SMTP. This will email you a sample email (using contents.html for
-the email body) and two attachments. One of the attachments is used as an inline
-image to demonstrate how PHPMailer will automatically detect if attachments are
-the same source as inline graphics and only include one version. Once you click
-the Submit button, the results will be displayed including any SMTP debug
-information and send status. We will also display a version of the script that
-you can cut and paste to include in your projects. Enjoy!
-
-Version 2.3 (November 08, 2008)
-
-We have removed the /phpdoc from the downloads. All documentation is now on
-the http://phpmailer.codeworxtech.com website.
-
-The phpunit.php has been updated to support PHP5.
-
-For all other changes and notes, please see the changelog.
-
-Donations are accepted at PayPal with our id "paypal@worxteam.com".
-
-Version 2.2 (July 15 2008)
-
-- see the changelog.
-
-Version 2.1 (June 04 2008)
-
-With this release, we are announcing that the development of PHPMailer for PHP5
-will be our focus from this date on. We have implemented all the enhancements
-and fixes from the latest release of PHPMailer for PHP4.
-
-Far more important, though, is that this release of PHPMailer (v2.1) is
-fully tested with E_STRICT error checking enabled.
-
-** NOTE: WE HAVE A NEW LANGUAGE VARIABLE FOR DIGITALLY SIGNED S/MIME EMAILS.
-   IF YOU CAN HELP WITH LANGUAGES OTHER THAN ENGLISH AND SPANISH, IT WOULD BE
-   APPRECIATED.
-
-We have now added S/MIME functionality (ability to digitally sign emails).
-BIG THANKS TO "sergiocambra" for posting this patch back in November 2007.
-The "Signed Emails" functionality adds the Sign method to pass the private key
-filename and the password to read it, and then email will be sent with
-content-type multipart/signed and with the digital signature attached.
-
-A quick note on E_STRICT:
-
-- In about half the test environments the development version was subjected
-  to, an error was thrown for the date() functions (used at line 1565 and 1569).
-  This is NOT a PHPMailer error, it is the result of an incorrectly configured
-  PHP5 installation. The fix is to modify your 'php.ini' file and include the
-  date.timezone = America/New York
-  directive, (for your own server timezone)
-- If you do get this error, and are unable to access your php.ini file, there is
-  a workaround. In your PHP script, add
-  date_default_timezone_set('America/Toronto');
-
-  * do NOT try to use
-  $myVar = date_default_timezone_get();
-  as a test, it will throw an error.
-
-We have also included more example files to show the use of "sendmail", "mail()",
-"smtp", and "gmail".
->>>>>>> da3c4640
 
 That's it. You should now be ready to use PHPMailer!
 
