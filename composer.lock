--- conflicted
+++ resolved
@@ -4,550 +4,9 @@
         "Read more about it at https://getcomposer.org/doc/01-basic-usage.md#composer-lock-the-lock-file",
         "This file is @generated automatically"
     ],
-<<<<<<< HEAD
-    "hash": "a3b58b03d342cf999d3795eca7e463b6",
-    "content-hash": "2d44974fc89cc800c9af9e89463f0ae2",
-    "packages": [
-        {
-            "name": "guzzlehttp/guzzle",
-            "version": "6.1.0",
-            "source": {
-                "type": "git",
-                "url": "https://github.com/guzzle/guzzle.git",
-                "reference": "66fd14b4d0b8f2389eaf37c5458608c7cb793a81"
-            },
-            "dist": {
-                "type": "zip",
-                "url": "https://api.github.com/repos/guzzle/guzzle/zipball/66fd14b4d0b8f2389eaf37c5458608c7cb793a81",
-                "reference": "66fd14b4d0b8f2389eaf37c5458608c7cb793a81",
-                "shasum": ""
-            },
-            "require": {
-                "guzzlehttp/promises": "~1.0",
-                "guzzlehttp/psr7": "~1.1",
-                "php": ">=5.5.0"
-            },
-            "require-dev": {
-                "ext-curl": "*",
-                "phpunit/phpunit": "~4.0",
-                "psr/log": "~1.0"
-            },
-            "type": "library",
-            "extra": {
-                "branch-alias": {
-                    "dev-master": "6.1-dev"
-                }
-            },
-            "autoload": {
-                "files": [
-                    "src/functions_include.php"
-                ],
-                "psr-4": {
-                    "GuzzleHttp\\": "src/"
-                }
-            },
-            "notification-url": "https://packagist.org/downloads/",
-            "license": [
-                "MIT"
-            ],
-            "authors": [
-                {
-                    "name": "Michael Dowling",
-                    "email": "mtdowling@gmail.com",
-                    "homepage": "https://github.com/mtdowling"
-                }
-            ],
-            "description": "Guzzle is a PHP HTTP client library",
-            "homepage": "http://guzzlephp.org/",
-            "keywords": [
-                "client",
-                "curl",
-                "framework",
-                "http",
-                "http client",
-                "rest",
-                "web service"
-            ],
-            "time": "2015-09-08 17:36:26"
-        },
-        {
-            "name": "guzzlehttp/promises",
-            "version": "1.0.3",
-            "source": {
-                "type": "git",
-                "url": "https://github.com/guzzle/promises.git",
-                "reference": "b1e1c0d55f8083c71eda2c28c12a228d708294ea"
-            },
-            "dist": {
-                "type": "zip",
-                "url": "https://api.github.com/repos/guzzle/promises/zipball/b1e1c0d55f8083c71eda2c28c12a228d708294ea",
-                "reference": "b1e1c0d55f8083c71eda2c28c12a228d708294ea",
-                "shasum": ""
-            },
-            "require": {
-                "php": ">=5.5.0"
-            },
-            "require-dev": {
-                "phpunit/phpunit": "~4.0"
-            },
-            "type": "library",
-            "extra": {
-                "branch-alias": {
-                    "dev-master": "1.0-dev"
-                }
-            },
-            "autoload": {
-                "psr-4": {
-                    "GuzzleHttp\\Promise\\": "src/"
-                },
-                "files": [
-                    "src/functions_include.php"
-                ]
-            },
-            "notification-url": "https://packagist.org/downloads/",
-            "license": [
-                "MIT"
-            ],
-            "authors": [
-                {
-                    "name": "Michael Dowling",
-                    "email": "mtdowling@gmail.com",
-                    "homepage": "https://github.com/mtdowling"
-                }
-            ],
-            "description": "Guzzle promises library",
-            "keywords": [
-                "promise"
-            ],
-            "time": "2015-10-15 22:28:00"
-        },
-        {
-            "name": "guzzlehttp/psr7",
-            "version": "1.2.1",
-            "source": {
-                "type": "git",
-                "url": "https://github.com/guzzle/psr7.git",
-                "reference": "4d0bdbe1206df7440219ce14c972aa57cc5e4982"
-            },
-            "dist": {
-                "type": "zip",
-                "url": "https://api.github.com/repos/guzzle/psr7/zipball/4d0bdbe1206df7440219ce14c972aa57cc5e4982",
-                "reference": "4d0bdbe1206df7440219ce14c972aa57cc5e4982",
-                "shasum": ""
-            },
-            "require": {
-                "php": ">=5.4.0",
-                "psr/http-message": "~1.0"
-            },
-            "provide": {
-                "psr/http-message-implementation": "1.0"
-            },
-            "require-dev": {
-                "phpunit/phpunit": "~4.0"
-            },
-            "type": "library",
-            "extra": {
-                "branch-alias": {
-                    "dev-master": "1.0-dev"
-                }
-            },
-            "autoload": {
-                "psr-4": {
-                    "GuzzleHttp\\Psr7\\": "src/"
-                },
-                "files": [
-                    "src/functions_include.php"
-                ]
-            },
-            "notification-url": "https://packagist.org/downloads/",
-            "license": [
-                "MIT"
-            ],
-            "authors": [
-                {
-                    "name": "Michael Dowling",
-                    "email": "mtdowling@gmail.com",
-                    "homepage": "https://github.com/mtdowling"
-                }
-            ],
-            "description": "PSR-7 message implementation",
-            "keywords": [
-                "http",
-                "message",
-                "stream",
-                "uri"
-            ],
-            "time": "2015-11-03 01:34:55"
-        },
-        {
-            "name": "hayageek/oauth2-yahoo",
-            "version": "2.0.4",
-            "source": {
-                "type": "git",
-                "url": "https://github.com/hayageek/oauth2-yahoo.git",
-                "reference": "f29c7faa7e4449c70b7aeac53c3ea9ebf7f52245"
-            },
-            "dist": {
-                "type": "zip",
-                "url": "https://api.github.com/repos/hayageek/oauth2-yahoo/zipball/f29c7faa7e4449c70b7aeac53c3ea9ebf7f52245",
-                "reference": "f29c7faa7e4449c70b7aeac53c3ea9ebf7f52245",
-                "shasum": ""
-            },
-            "require": {
-                "league/oauth2-client": "^1.0"
-            },
-            "require-dev": {
-                "mockery/mockery": "~0.9",
-                "phpunit/phpunit": "~4.0",
-                "squizlabs/php_codesniffer": "~2.0"
-            },
-            "type": "library",
-            "autoload": {
-                "psr-4": {
-                    "Hayageek\\OAuth2\\Client\\": "src/"
-                }
-            },
-            "notification-url": "https://packagist.org/downloads/",
-            "license": [
-                "MIT"
-            ],
-            "authors": [
-                {
-                    "name": "Ravishanker Kusuma",
-                    "email": "hayageek@gmail.com",
-                    "homepage": "http://hayageek.com"
-                }
-            ],
-            "description": "Yahoo OAuth 2.0 Client Provider for The PHP League OAuth2-Client",
-            "keywords": [
-                "Authentication",
-                "authorization",
-                "client",
-                "oauth",
-                "oauth2",
-                "yahoo"
-            ],
-            "time": "2015-09-23 18:08:39"
-        },
-        {
-            "name": "ircmaxell/random-lib",
-            "version": "v1.1.0",
-            "source": {
-                "type": "git",
-                "url": "https://github.com/ircmaxell/RandomLib.git",
-                "reference": "13efa4368bb2ac88bb3b1459b487d907de4dbf7c"
-            },
-            "dist": {
-                "type": "zip",
-                "url": "https://api.github.com/repos/ircmaxell/RandomLib/zipball/13efa4368bb2ac88bb3b1459b487d907de4dbf7c",
-                "reference": "13efa4368bb2ac88bb3b1459b487d907de4dbf7c",
-                "shasum": ""
-            },
-            "require": {
-                "ircmaxell/security-lib": "1.0.*@dev",
-                "php": ">=5.3.2"
-            },
-            "require-dev": {
-                "mikey179/vfsstream": "1.1.*",
-                "phpunit/phpunit": "3.7.*"
-            },
-            "type": "library",
-            "extra": {
-                "branch-alias": {
-                    "dev-master": "1.0.x-dev"
-                }
-            },
-            "autoload": {
-                "psr-0": {
-                    "RandomLib": "lib"
-                }
-            },
-            "notification-url": "https://packagist.org/downloads/",
-            "license": [
-                "MIT"
-            ],
-            "authors": [
-                {
-                    "name": "Anthony Ferrara",
-                    "email": "ircmaxell@ircmaxell.com",
-                    "homepage": "http://blog.ircmaxell.com"
-                }
-            ],
-            "description": "A Library For Generating Secure Random Numbers",
-            "homepage": "https://github.com/ircmaxell/RandomLib",
-            "keywords": [
-                "cryptography",
-                "random",
-                "random-numbers",
-                "random-strings"
-            ],
-            "time": "2015-01-15 16:31:45"
-        },
-        {
-            "name": "ircmaxell/security-lib",
-            "version": "1.0.0",
-            "source": {
-                "type": "git",
-                "url": "https://github.com/ircmaxell/SecurityLib.git",
-                "reference": "80934de3c482dcafb46b5756e59ebece082b6dc7"
-            },
-            "dist": {
-                "type": "zip",
-                "url": "https://api.github.com/repos/ircmaxell/SecurityLib/zipball/80934de3c482dcafb46b5756e59ebece082b6dc7",
-                "reference": "80934de3c482dcafb46b5756e59ebece082b6dc7",
-                "shasum": ""
-            },
-            "require": {
-                "php": ">=5.3.2"
-            },
-            "require-dev": {
-                "mikey179/vfsstream": "1.1.*"
-            },
-            "type": "library",
-            "autoload": {
-                "psr-0": {
-                    "SecurityLib": "lib"
-                }
-            },
-            "notification-url": "https://packagist.org/downloads/",
-            "license": [
-                "MIT"
-            ],
-            "authors": [
-                {
-                    "name": "Anthony Ferrara",
-                    "email": "ircmaxell@ircmaxell.com",
-                    "homepage": "http://blog.ircmaxell.com"
-                }
-            ],
-            "description": "A Base Security Library",
-            "homepage": "https://github.com/ircmaxell/PHP-SecurityLib",
-            "time": "2013-04-30 18:00:34"
-        },
-        {
-            "name": "league/oauth2-client",
-            "version": "1.0.2",
-            "source": {
-                "type": "git",
-                "url": "https://github.com/thephpleague/oauth2-client.git",
-                "reference": "32d94d0ffc846b7f0fd9a115a7b0795a47a2d11c"
-            },
-            "dist": {
-                "type": "zip",
-                "url": "https://api.github.com/repos/thephpleague/oauth2-client/zipball/32d94d0ffc846b7f0fd9a115a7b0795a47a2d11c",
-                "reference": "32d94d0ffc846b7f0fd9a115a7b0795a47a2d11c",
-                "shasum": ""
-            },
-            "require": {
-                "ext-curl": "*",
-                "guzzlehttp/guzzle": "~6.0",
-                "ircmaxell/random-lib": "~1.1",
-                "php": ">=5.5.0"
-            },
-            "require-dev": {
-                "jakub-onderka/php-parallel-lint": "0.8.*",
-                "mockery/mockery": "~0.9",
-                "phpunit/phpunit": "~4.0",
-                "satooshi/php-coveralls": "0.6.*",
-                "squizlabs/php_codesniffer": "~2.0"
-            },
-            "type": "library",
-            "extra": {
-                "branch-alias": {
-                    "dev-master": "1.0.x-dev"
-                }
-            },
-            "autoload": {
-                "psr-4": {
-                    "League\\OAuth2\\Client\\": "src/"
-                }
-            },
-            "notification-url": "https://packagist.org/downloads/",
-            "license": [
-                "MIT"
-            ],
-            "authors": [
-                {
-                    "name": "Alex Bilbie",
-                    "email": "hello@alexbilbie.com",
-                    "homepage": "http://www.alexbilbie.com",
-                    "role": "Developer"
-                }
-            ],
-            "description": "OAuth 2.0 Client Library",
-            "keywords": [
-                "Authentication",
-                "SSO",
-                "authorization",
-                "identity",
-                "idp",
-                "oauth",
-                "oauth2",
-                "single sign on"
-            ],
-            "time": "2015-09-22 18:26:19"
-        },
-        {
-            "name": "league/oauth2-google",
-            "version": "1.0.1",
-            "source": {
-                "type": "git",
-                "url": "https://github.com/thephpleague/oauth2-google.git",
-                "reference": "4788fcef5cf0fdb65e0322c3f4d4632d8f1f3e82"
-            },
-            "dist": {
-                "type": "zip",
-                "url": "https://api.github.com/repos/thephpleague/oauth2-google/zipball/4788fcef5cf0fdb65e0322c3f4d4632d8f1f3e82",
-                "reference": "4788fcef5cf0fdb65e0322c3f4d4632d8f1f3e82",
-                "shasum": ""
-            },
-            "require": {
-                "league/oauth2-client": "~1.0"
-            },
-            "require-dev": {
-                "mockery/mockery": "~0.9",
-                "phpunit/phpunit": "~4.0",
-                "squizlabs/php_codesniffer": "~2.0"
-            },
-            "type": "library",
-            "autoload": {
-                "psr-4": {
-                    "League\\OAuth2\\Client\\": "src/"
-                }
-            },
-            "notification-url": "https://packagist.org/downloads/",
-            "license": [
-                "MIT"
-            ],
-            "authors": [
-                {
-                    "name": "Woody Gilk",
-                    "email": "woody.gilk@gmail.com",
-                    "homepage": "http://shadowhand.me"
-                }
-            ],
-            "description": "Google OAuth 2.0 Client Provider for The PHP League OAuth2-Client",
-            "keywords": [
-                "Authentication",
-                "authorization",
-                "client",
-                "google",
-                "oauth",
-                "oauth2"
-            ],
-            "time": "2015-08-28 18:33:30"
-        },
-        {
-            "name": "psr/http-message",
-            "version": "1.0",
-            "source": {
-                "type": "git",
-                "url": "https://github.com/php-fig/http-message.git",
-                "reference": "85d63699f0dbedb190bbd4b0d2b9dc707ea4c298"
-            },
-            "dist": {
-                "type": "zip",
-                "url": "https://api.github.com/repos/php-fig/http-message/zipball/85d63699f0dbedb190bbd4b0d2b9dc707ea4c298",
-                "reference": "85d63699f0dbedb190bbd4b0d2b9dc707ea4c298",
-                "shasum": ""
-            },
-            "require": {
-                "php": ">=5.3.0"
-            },
-            "type": "library",
-            "extra": {
-                "branch-alias": {
-                    "dev-master": "1.0.x-dev"
-                }
-            },
-            "autoload": {
-                "psr-4": {
-                    "Psr\\Http\\Message\\": "src/"
-                }
-            },
-            "notification-url": "https://packagist.org/downloads/",
-            "license": [
-                "MIT"
-            ],
-            "authors": [
-                {
-                    "name": "PHP-FIG",
-                    "homepage": "http://www.php-fig.org/"
-                }
-            ],
-            "description": "Common interface for HTTP messages",
-            "keywords": [
-                "http",
-                "http-message",
-                "psr",
-                "psr-7",
-                "request",
-                "response"
-            ],
-            "time": "2015-05-04 20:22:00"
-        },
-        {
-            "name": "stevenmaguire/oauth2-microsoft",
-            "version": "0.2.0",
-            "source": {
-                "type": "git",
-                "url": "https://github.com/stevenmaguire/oauth2-microsoft.git",
-                "reference": "1141315e8e878cf2c9847193a675fcde0a157a8c"
-            },
-            "dist": {
-                "type": "zip",
-                "url": "https://api.github.com/repos/stevenmaguire/oauth2-microsoft/zipball/1141315e8e878cf2c9847193a675fcde0a157a8c",
-                "reference": "1141315e8e878cf2c9847193a675fcde0a157a8c",
-                "shasum": ""
-            },
-            "require": {
-                "league/oauth2-client": "~1.0",
-                "php": ">=5.5.0"
-            },
-            "require-dev": {
-                "mockery/mockery": "~0.9",
-                "phpunit/phpunit": "~4.0",
-                "squizlabs/php_codesniffer": "~2.0"
-            },
-            "type": "library",
-            "extra": {
-                "branch-alias": {
-                    "dev-master": "1.0.x-dev"
-                }
-            },
-            "autoload": {
-                "psr-4": {
-                    "Stevenmaguire\\OAuth2\\Client\\": "src/"
-                }
-            },
-            "notification-url": "https://packagist.org/downloads/",
-            "license": [
-                "MIT"
-            ],
-            "authors": [
-                {
-                    "name": "Steven Maguire",
-                    "email": "stevenmaguire@gmail.com",
-                    "homepage": "https://github.com/stevenmaguire"
-                }
-            ],
-            "description": "Microsoft OAuth 2.0 Client Provider for The PHP League OAuth2-Client",
-            "keywords": [
-                "authorisation",
-                "authorization",
-                "client",
-                "microsoft",
-                "oauth",
-                "oauth2"
-            ],
-            "time": "2015-08-20 14:08:56"
-        }
-    ],
-=======
-    "hash": "9d8f0994d6b1353632eb0e2a1854aa28",
-    "content-hash": "7a29f5f89d8a23ec75270d6dfcb13d2b",
+    "hash": "a429c95dbdbbd148875d5439f2573a6c",
+    "content-hash": "b9b55ea56a3d102706244316ea5e3ede",
     "packages": [],
->>>>>>> 40bdd9c4
     "packages-dev": [
         {
             "name": "cilex/cilex",
@@ -2094,29 +1553,16 @@
         },
         {
             "name": "phpunit/phpunit",
-<<<<<<< HEAD
-            "version": "4.8.16",
+            "version": "4.7.7",
             "source": {
                 "type": "git",
                 "url": "https://github.com/sebastianbergmann/phpunit.git",
-                "reference": "625f8c345606ed0f3a141dfb88f4116f0e22978e"
-            },
-            "dist": {
-                "type": "zip",
-                "url": "https://api.github.com/repos/sebastianbergmann/phpunit/zipball/625f8c345606ed0f3a141dfb88f4116f0e22978e",
-                "reference": "625f8c345606ed0f3a141dfb88f4116f0e22978e",
-=======
-            "version": "4.8.19",
-            "source": {
-                "type": "git",
-                "url": "https://github.com/sebastianbergmann/phpunit.git",
-                "reference": "b2caaf8947aba5e002d42126723e9d69795f32b4"
-            },
-            "dist": {
-                "type": "zip",
-                "url": "https://api.github.com/repos/sebastianbergmann/phpunit/zipball/b2caaf8947aba5e002d42126723e9d69795f32b4",
-                "reference": "b2caaf8947aba5e002d42126723e9d69795f32b4",
->>>>>>> 40bdd9c4
+                "reference": "9b97f9d807b862c2de2a36e86690000801c85724"
+            },
+            "dist": {
+                "type": "zip",
+                "url": "https://api.github.com/repos/sebastianbergmann/phpunit/zipball/9b97f9d807b862c2de2a36e86690000801c85724",
+                "reference": "9b97f9d807b862c2de2a36e86690000801c85724",
                 "shasum": ""
             },
             "require": {
@@ -2126,7 +1572,7 @@
                 "ext-reflection": "*",
                 "ext-spl": "*",
                 "php": ">=5.3.3",
-                "phpspec/prophecy": "^1.3.1",
+                "phpspec/prophecy": "~1.3,>=1.3.1",
                 "phpunit/php-code-coverage": "~2.1",
                 "phpunit/php-file-iterator": "~1.4",
                 "phpunit/php-text-template": "~1.2",
@@ -2134,7 +1580,7 @@
                 "phpunit/phpunit-mock-objects": "~2.3",
                 "sebastian/comparator": "~1.1",
                 "sebastian/diff": "~1.2",
-                "sebastian/environment": "~1.3",
+                "sebastian/environment": "~1.2",
                 "sebastian/exporter": "~1.2",
                 "sebastian/global-state": "~1.0",
                 "sebastian/version": "~1.0",
@@ -2149,7 +1595,7 @@
             "type": "library",
             "extra": {
                 "branch-alias": {
-                    "dev-master": "4.8.x-dev"
+                    "dev-master": "4.7.x-dev"
                 }
             },
             "autoload": {
@@ -2175,11 +1621,7 @@
                 "testing",
                 "xunit"
             ],
-<<<<<<< HEAD
-            "time": "2015-10-23 06:48:33"
-=======
-            "time": "2015-11-30 08:18:59"
->>>>>>> 40bdd9c4
+            "time": "2015-07-13 11:28:34"
         },
         {
             "name": "phpunit/phpunit-mock-objects",
@@ -2696,20 +2138,20 @@
         },
         {
             "name": "seld/jsonlint",
-            "version": "1.4.0",
+            "version": "1.3.1",
             "source": {
                 "type": "git",
                 "url": "https://github.com/Seldaek/jsonlint.git",
-                "reference": "66834d3e3566bb5798db7294619388786ae99394"
-            },
-            "dist": {
-                "type": "zip",
-                "url": "https://api.github.com/repos/Seldaek/jsonlint/zipball/66834d3e3566bb5798db7294619388786ae99394",
-                "reference": "66834d3e3566bb5798db7294619388786ae99394",
-                "shasum": ""
-            },
-            "require": {
-                "php": "^5.3 || ^7.0"
+                "reference": "863ae85c6d3ef60ca49cb12bd051c4a0648c40c4"
+            },
+            "dist": {
+                "type": "zip",
+                "url": "https://api.github.com/repos/Seldaek/jsonlint/zipball/863ae85c6d3ef60ca49cb12bd051c4a0648c40c4",
+                "reference": "863ae85c6d3ef60ca49cb12bd051c4a0648c40c4",
+                "shasum": ""
+            },
+            "require": {
+                "php": ">=5.3.0"
             },
             "bin": [
                 "bin/jsonlint"
@@ -2738,39 +2180,36 @@
                 "parser",
                 "validator"
             ],
-            "time": "2015-11-21 02:21:41"
+            "time": "2015-01-04 21:18:15"
         },
         {
             "name": "symfony/config",
-            "version": "v2.8.0",
+            "version": "v2.7.6",
             "source": {
                 "type": "git",
                 "url": "https://github.com/symfony/config.git",
-                "reference": "f21c97aec1b5302d2dc0d17047ea8f4e4ff93aae"
-            },
-            "dist": {
-                "type": "zip",
-                "url": "https://api.github.com/repos/symfony/config/zipball/f21c97aec1b5302d2dc0d17047ea8f4e4ff93aae",
-                "reference": "f21c97aec1b5302d2dc0d17047ea8f4e4ff93aae",
+                "reference": "831f88908b51b9ce945f5e6f402931d1ac544423"
+            },
+            "dist": {
+                "type": "zip",
+                "url": "https://api.github.com/repos/symfony/config/zipball/831f88908b51b9ce945f5e6f402931d1ac544423",
+                "reference": "831f88908b51b9ce945f5e6f402931d1ac544423",
                 "shasum": ""
             },
             "require": {
                 "php": ">=5.3.9",
-                "symfony/filesystem": "~2.3|~3.0.0"
-            },
-            "type": "library",
-            "extra": {
-                "branch-alias": {
-                    "dev-master": "2.8-dev"
+                "symfony/filesystem": "~2.3"
+            },
+            "type": "library",
+            "extra": {
+                "branch-alias": {
+                    "dev-master": "2.7-dev"
                 }
             },
             "autoload": {
                 "psr-4": {
                     "Symfony\\Component\\Config\\": ""
-                },
-                "exclude-from-classmap": [
-                    "/Tests/"
-                ]
+                }
             },
             "notification-url": "https://packagist.org/downloads/",
             "license": [
@@ -2788,30 +2227,29 @@
             ],
             "description": "Symfony Config Component",
             "homepage": "https://symfony.com",
-            "time": "2015-11-23 20:38:01"
+            "time": "2015-10-11 09:39:48"
         },
         {
             "name": "symfony/console",
-            "version": "v2.8.0",
+            "version": "v2.7.6",
             "source": {
                 "type": "git",
                 "url": "https://github.com/symfony/console.git",
-                "reference": "d232bfc100dfd32b18ccbcab4bcc8f28697b7e41"
-            },
-            "dist": {
-                "type": "zip",
-                "url": "https://api.github.com/repos/symfony/console/zipball/d232bfc100dfd32b18ccbcab4bcc8f28697b7e41",
-                "reference": "d232bfc100dfd32b18ccbcab4bcc8f28697b7e41",
-                "shasum": ""
-            },
-            "require": {
-                "php": ">=5.3.9",
-                "symfony/polyfill-mbstring": "~1.0"
+                "reference": "5efd632294c8320ea52492db22292ff853a43766"
+            },
+            "dist": {
+                "type": "zip",
+                "url": "https://api.github.com/repos/symfony/console/zipball/5efd632294c8320ea52492db22292ff853a43766",
+                "reference": "5efd632294c8320ea52492db22292ff853a43766",
+                "shasum": ""
+            },
+            "require": {
+                "php": ">=5.3.9"
             },
             "require-dev": {
                 "psr/log": "~1.0",
-                "symfony/event-dispatcher": "~2.1|~3.0.0",
-                "symfony/process": "~2.1|~3.0.0"
+                "symfony/event-dispatcher": "~2.1",
+                "symfony/process": "~2.1"
             },
             "suggest": {
                 "psr/log": "For using the console logger",
@@ -2821,16 +2259,13 @@
             "type": "library",
             "extra": {
                 "branch-alias": {
-                    "dev-master": "2.8-dev"
+                    "dev-master": "2.7-dev"
                 }
             },
             "autoload": {
                 "psr-4": {
                     "Symfony\\Component\\Console\\": ""
-                },
-                "exclude-from-classmap": [
-                    "/Tests/"
-                ]
+                }
             },
             "notification-url": "https://packagist.org/downloads/",
             "license": [
@@ -2848,20 +2283,20 @@
             ],
             "description": "Symfony Console Component",
             "homepage": "https://symfony.com",
-            "time": "2015-11-30 12:35:10"
+            "time": "2015-10-20 14:38:46"
         },
         {
             "name": "symfony/event-dispatcher",
-            "version": "v2.8.0",
+            "version": "v2.7.6",
             "source": {
                 "type": "git",
                 "url": "https://github.com/symfony/event-dispatcher.git",
-                "reference": "a5eb815363c0388e83247e7e9853e5dbc14999cc"
-            },
-            "dist": {
-                "type": "zip",
-                "url": "https://api.github.com/repos/symfony/event-dispatcher/zipball/a5eb815363c0388e83247e7e9853e5dbc14999cc",
-                "reference": "a5eb815363c0388e83247e7e9853e5dbc14999cc",
+                "reference": "87a5db5ea887763fa3a31a5471b512ff1596d9b8"
+            },
+            "dist": {
+                "type": "zip",
+                "url": "https://api.github.com/repos/symfony/event-dispatcher/zipball/87a5db5ea887763fa3a31a5471b512ff1596d9b8",
+                "reference": "87a5db5ea887763fa3a31a5471b512ff1596d9b8",
                 "shasum": ""
             },
             "require": {
@@ -2869,10 +2304,10 @@
             },
             "require-dev": {
                 "psr/log": "~1.0",
-                "symfony/config": "~2.0,>=2.0.5|~3.0.0",
-                "symfony/dependency-injection": "~2.6|~3.0.0",
-                "symfony/expression-language": "~2.6|~3.0.0",
-                "symfony/stopwatch": "~2.3|~3.0.0"
+                "symfony/config": "~2.0,>=2.0.5",
+                "symfony/dependency-injection": "~2.6",
+                "symfony/expression-language": "~2.6",
+                "symfony/stopwatch": "~2.3"
             },
             "suggest": {
                 "symfony/dependency-injection": "",
@@ -2881,16 +2316,13 @@
             "type": "library",
             "extra": {
                 "branch-alias": {
-                    "dev-master": "2.8-dev"
+                    "dev-master": "2.7-dev"
                 }
             },
             "autoload": {
                 "psr-4": {
                     "Symfony\\Component\\EventDispatcher\\": ""
-                },
-                "exclude-from-classmap": [
-                    "/Tests/"
-                ]
+                }
             },
             "notification-url": "https://packagist.org/downloads/",
             "license": [
@@ -2908,38 +2340,35 @@
             ],
             "description": "Symfony EventDispatcher Component",
             "homepage": "https://symfony.com",
-            "time": "2015-10-30 20:15:42"
+            "time": "2015-10-11 09:39:48"
         },
         {
             "name": "symfony/filesystem",
-            "version": "v3.0.0",
+            "version": "v2.7.6",
             "source": {
                 "type": "git",
                 "url": "https://github.com/symfony/filesystem.git",
-                "reference": "692d98d813e4ef314b9c22775c86ddbeb0f44884"
-            },
-            "dist": {
-                "type": "zip",
-                "url": "https://api.github.com/repos/symfony/filesystem/zipball/692d98d813e4ef314b9c22775c86ddbeb0f44884",
-                "reference": "692d98d813e4ef314b9c22775c86ddbeb0f44884",
-                "shasum": ""
-            },
-            "require": {
-                "php": ">=5.5.9"
-            },
-            "type": "library",
-            "extra": {
-                "branch-alias": {
-                    "dev-master": "3.0-dev"
+                "reference": "56fd6df73be859323ff97418d97edc1d756df6df"
+            },
+            "dist": {
+                "type": "zip",
+                "url": "https://api.github.com/repos/symfony/filesystem/zipball/56fd6df73be859323ff97418d97edc1d756df6df",
+                "reference": "56fd6df73be859323ff97418d97edc1d756df6df",
+                "shasum": ""
+            },
+            "require": {
+                "php": ">=5.3.9"
+            },
+            "type": "library",
+            "extra": {
+                "branch-alias": {
+                    "dev-master": "2.7-dev"
                 }
             },
             "autoload": {
                 "psr-4": {
                     "Symfony\\Component\\Filesystem\\": ""
-                },
-                "exclude-from-classmap": [
-                    "/Tests/"
-                ]
+                }
             },
             "notification-url": "https://packagist.org/downloads/",
             "license": [
@@ -2957,20 +2386,20 @@
             ],
             "description": "Symfony Filesystem Component",
             "homepage": "https://symfony.com",
-            "time": "2015-11-23 10:41:47"
+            "time": "2015-10-18 20:23:18"
         },
         {
             "name": "symfony/finder",
-            "version": "v2.8.0",
+            "version": "v2.7.6",
             "source": {
                 "type": "git",
                 "url": "https://github.com/symfony/finder.git",
-                "reference": "ead9b07af4ba77b6507bee697396a5c79e633f08"
-            },
-            "dist": {
-                "type": "zip",
-                "url": "https://api.github.com/repos/symfony/finder/zipball/ead9b07af4ba77b6507bee697396a5c79e633f08",
-                "reference": "ead9b07af4ba77b6507bee697396a5c79e633f08",
+                "reference": "2ffb4e9598db3c48eb6d0ae73b04bbf09280c59d"
+            },
+            "dist": {
+                "type": "zip",
+                "url": "https://api.github.com/repos/symfony/finder/zipball/2ffb4e9598db3c48eb6d0ae73b04bbf09280c59d",
+                "reference": "2ffb4e9598db3c48eb6d0ae73b04bbf09280c59d",
                 "shasum": ""
             },
             "require": {
@@ -2979,16 +2408,13 @@
             "type": "library",
             "extra": {
                 "branch-alias": {
-                    "dev-master": "2.8-dev"
+                    "dev-master": "2.7-dev"
                 }
             },
             "autoload": {
                 "psr-4": {
                     "Symfony\\Component\\Finder\\": ""
-                },
-                "exclude-from-classmap": [
-                    "/Tests/"
-                ]
+                }
             },
             "notification-url": "https://packagist.org/downloads/",
             "license": [
@@ -3006,38 +2432,35 @@
             ],
             "description": "Symfony Finder Component",
             "homepage": "https://symfony.com",
-            "time": "2015-10-30 20:15:42"
-        },
-        {
-            "name": "symfony/polyfill-mbstring",
-            "version": "v1.0.0",
-            "source": {
-                "type": "git",
-                "url": "https://github.com/symfony/polyfill-mbstring.git",
-                "reference": "0b6a8940385311a24e060ec1fe35680e17c74497"
-            },
-            "dist": {
-                "type": "zip",
-                "url": "https://api.github.com/repos/symfony/polyfill-mbstring/zipball/0b6a8940385311a24e060ec1fe35680e17c74497",
-                "reference": "0b6a8940385311a24e060ec1fe35680e17c74497",
-                "shasum": ""
-            },
-            "require": {
-                "php": ">=5.3.3"
-            },
-            "type": "library",
-            "extra": {
-                "branch-alias": {
-                    "dev-master": "1.0-dev"
+            "time": "2015-10-11 09:39:48"
+        },
+        {
+            "name": "symfony/process",
+            "version": "v2.7.6",
+            "source": {
+                "type": "git",
+                "url": "https://github.com/symfony/process.git",
+                "reference": "4a959dd4e19c2c5d7512689413921e0a74386ec7"
+            },
+            "dist": {
+                "type": "zip",
+                "url": "https://api.github.com/repos/symfony/process/zipball/4a959dd4e19c2c5d7512689413921e0a74386ec7",
+                "reference": "4a959dd4e19c2c5d7512689413921e0a74386ec7",
+                "shasum": ""
+            },
+            "require": {
+                "php": ">=5.3.9"
+            },
+            "type": "library",
+            "extra": {
+                "branch-alias": {
+                    "dev-master": "2.7-dev"
                 }
             },
             "autoload": {
                 "psr-4": {
-                    "Symfony\\Polyfill\\Mbstring\\": ""
-                },
-                "files": [
-                    "bootstrap.php"
-                ]
+                    "Symfony\\Component\\Process\\": ""
+                }
             },
             "notification-url": "https://packagist.org/downloads/",
             "license": [
@@ -3045,37 +2468,30 @@
             ],
             "authors": [
                 {
-                    "name": "Nicolas Grekas",
-                    "email": "p@tchwork.com"
+                    "name": "Fabien Potencier",
+                    "email": "fabien@symfony.com"
                 },
                 {
                     "name": "Symfony Community",
                     "homepage": "https://symfony.com/contributors"
                 }
             ],
-            "description": "Symfony polyfill for the Mbstring extension",
+            "description": "Symfony Process Component",
             "homepage": "https://symfony.com",
-            "keywords": [
-                "compatibility",
-                "mbstring",
-                "polyfill",
-                "portable",
-                "shim"
-            ],
-            "time": "2015-11-04 20:28:58"
-        },
-        {
-            "name": "symfony/process",
-            "version": "v2.8.0",
-            "source": {
-                "type": "git",
-                "url": "https://github.com/symfony/process.git",
-                "reference": "1b988a88e3551102f3c2d9e1d47a18c3a78d6312"
-            },
-            "dist": {
-                "type": "zip",
-                "url": "https://api.github.com/repos/symfony/process/zipball/1b988a88e3551102f3c2d9e1d47a18c3a78d6312",
-                "reference": "1b988a88e3551102f3c2d9e1d47a18c3a78d6312",
+            "time": "2015-10-23 14:47:27"
+        },
+        {
+            "name": "symfony/stopwatch",
+            "version": "v2.7.6",
+            "source": {
+                "type": "git",
+                "url": "https://github.com/symfony/stopwatch.git",
+                "reference": "f8ab957c17e4b85a73c4df03bdf94ee597f2bd55"
+            },
+            "dist": {
+                "type": "zip",
+                "url": "https://api.github.com/repos/symfony/stopwatch/zipball/f8ab957c17e4b85a73c4df03bdf94ee597f2bd55",
+                "reference": "f8ab957c17e4b85a73c4df03bdf94ee597f2bd55",
                 "shasum": ""
             },
             "require": {
@@ -3084,16 +2500,13 @@
             "type": "library",
             "extra": {
                 "branch-alias": {
-                    "dev-master": "2.8-dev"
+                    "dev-master": "2.7-dev"
                 }
             },
             "autoload": {
                 "psr-4": {
-                    "Symfony\\Component\\Process\\": ""
-                },
-                "exclude-from-classmap": [
-                    "/Tests/"
-                ]
+                    "Symfony\\Component\\Stopwatch\\": ""
+                }
             },
             "notification-url": "https://packagist.org/downloads/",
             "license": [
@@ -3109,85 +2522,35 @@
                     "homepage": "https://symfony.com/contributors"
                 }
             ],
-            "description": "Symfony Process Component",
-            "homepage": "https://symfony.com",
-            "time": "2015-11-30 12:35:10"
-        },
-        {
-            "name": "symfony/stopwatch",
-            "version": "v2.8.0",
-            "source": {
-                "type": "git",
-                "url": "https://github.com/symfony/stopwatch.git",
-                "reference": "5f1e2ebd1044da542d2b9510527836e8be92b1cb"
-            },
-            "dist": {
-                "type": "zip",
-                "url": "https://api.github.com/repos/symfony/stopwatch/zipball/5f1e2ebd1044da542d2b9510527836e8be92b1cb",
-                "reference": "5f1e2ebd1044da542d2b9510527836e8be92b1cb",
-                "shasum": ""
-            },
-            "require": {
-                "php": ">=5.3.9"
-            },
-            "type": "library",
-            "extra": {
-                "branch-alias": {
-                    "dev-master": "2.8-dev"
-                }
-            },
-            "autoload": {
-                "psr-4": {
-                    "Symfony\\Component\\Stopwatch\\": ""
-                },
-                "exclude-from-classmap": [
-                    "/Tests/"
-                ]
-            },
-            "notification-url": "https://packagist.org/downloads/",
-            "license": [
-                "MIT"
-            ],
-            "authors": [
-                {
-                    "name": "Fabien Potencier",
-                    "email": "fabien@symfony.com"
-                },
-                {
-                    "name": "Symfony Community",
-                    "homepage": "https://symfony.com/contributors"
-                }
-            ],
             "description": "Symfony Stopwatch Component",
             "homepage": "https://symfony.com",
-            "time": "2015-10-30 20:15:42"
+            "time": "2015-10-12 12:42:24"
         },
         {
             "name": "symfony/translation",
-            "version": "v3.0.0",
+            "version": "v2.7.6",
             "source": {
                 "type": "git",
                 "url": "https://github.com/symfony/translation.git",
-                "reference": "7f14717150a7445f8475864d1235875dd04061fb"
-            },
-            "dist": {
-                "type": "zip",
-                "url": "https://api.github.com/repos/symfony/translation/zipball/7f14717150a7445f8475864d1235875dd04061fb",
-                "reference": "7f14717150a7445f8475864d1235875dd04061fb",
-                "shasum": ""
-            },
-            "require": {
-                "php": ">=5.5.9",
-                "symfony/polyfill-mbstring": "~1.0"
+                "reference": "6ccd9289ec1c71d01a49d83480de3b5293ce30c8"
+            },
+            "dist": {
+                "type": "zip",
+                "url": "https://api.github.com/repos/symfony/translation/zipball/6ccd9289ec1c71d01a49d83480de3b5293ce30c8",
+                "reference": "6ccd9289ec1c71d01a49d83480de3b5293ce30c8",
+                "shasum": ""
+            },
+            "require": {
+                "php": ">=5.3.9"
             },
             "conflict": {
-                "symfony/config": "<2.8"
+                "symfony/config": "<2.7"
             },
             "require-dev": {
                 "psr/log": "~1.0",
-                "symfony/config": "~2.8|~3.0",
-                "symfony/intl": "~2.8|~3.0",
-                "symfony/yaml": "~2.8|~3.0"
+                "symfony/config": "~2.7",
+                "symfony/intl": "~2.4",
+                "symfony/yaml": "~2.2"
             },
             "suggest": {
                 "psr/log": "To use logging capability in translator",
@@ -3197,16 +2560,13 @@
             "type": "library",
             "extra": {
                 "branch-alias": {
-                    "dev-master": "3.0-dev"
+                    "dev-master": "2.7-dev"
                 }
             },
             "autoload": {
                 "psr-4": {
                     "Symfony\\Component\\Translation\\": ""
-                },
-                "exclude-from-classmap": [
-                    "/Tests/"
-                ]
+                }
             },
             "notification-url": "https://packagist.org/downloads/",
             "license": [
@@ -3224,36 +2584,37 @@
             ],
             "description": "Symfony Translation Component",
             "homepage": "https://symfony.com",
-            "time": "2015-11-18 13:48:51"
+            "time": "2015-10-27 15:38:06"
         },
         {
             "name": "symfony/validator",
-            "version": "v2.8.0",
+            "version": "v2.7.6",
             "source": {
                 "type": "git",
                 "url": "https://github.com/symfony/validator.git",
-                "reference": "8c42b96f5b23f0642c1a518addafcef8077154a2"
-            },
-            "dist": {
-                "type": "zip",
-                "url": "https://api.github.com/repos/symfony/validator/zipball/8c42b96f5b23f0642c1a518addafcef8077154a2",
-                "reference": "8c42b96f5b23f0642c1a518addafcef8077154a2",
+                "reference": "df9021e689aa3d08367881e7f8917219fabe5e64"
+            },
+            "dist": {
+                "type": "zip",
+                "url": "https://api.github.com/repos/symfony/validator/zipball/df9021e689aa3d08367881e7f8917219fabe5e64",
+                "reference": "df9021e689aa3d08367881e7f8917219fabe5e64",
                 "shasum": ""
             },
             "require": {
                 "php": ">=5.3.9",
-                "symfony/translation": "~2.4|~3.0.0"
+                "symfony/translation": "~2.4"
             },
             "require-dev": {
                 "doctrine/annotations": "~1.0",
                 "doctrine/cache": "~1.0",
+                "doctrine/common": "~2.3",
                 "egulias/email-validator": "~1.2,>=1.2.1",
-                "symfony/config": "~2.2|~3.0.0",
-                "symfony/expression-language": "~2.4|~3.0.0",
-                "symfony/http-foundation": "~2.1|~3.0.0",
-                "symfony/intl": "~2.4|~3.0.0",
-                "symfony/property-access": "~2.3|~3.0.0",
-                "symfony/yaml": "~2.0,>=2.0.5|~3.0.0"
+                "symfony/config": "~2.2",
+                "symfony/expression-language": "~2.4",
+                "symfony/http-foundation": "~2.1",
+                "symfony/intl": "~2.4",
+                "symfony/property-access": "~2.3",
+                "symfony/yaml": "~2.0,>=2.0.5"
             },
             "suggest": {
                 "doctrine/annotations": "For using the annotation mapping. You will also need doctrine/cache.",
@@ -3269,16 +2630,13 @@
             "type": "library",
             "extra": {
                 "branch-alias": {
-                    "dev-master": "2.8-dev"
+                    "dev-master": "2.7-dev"
                 }
             },
             "autoload": {
                 "psr-4": {
                     "Symfony\\Component\\Validator\\": ""
-                },
-                "exclude-from-classmap": [
-                    "/Tests/"
-                ]
+                }
             },
             "notification-url": "https://packagist.org/downloads/",
             "license": [
@@ -3296,38 +2654,35 @@
             ],
             "description": "Symfony Validator Component",
             "homepage": "https://symfony.com",
-            "time": "2015-11-20 14:39:26"
+            "time": "2015-10-18 20:23:18"
         },
         {
             "name": "symfony/yaml",
-            "version": "v3.0.0",
+            "version": "v2.7.6",
             "source": {
                 "type": "git",
                 "url": "https://github.com/symfony/yaml.git",
-                "reference": "177a015cb0e19ff4a49e0e2e2c5fc1c1bee07002"
-            },
-            "dist": {
-                "type": "zip",
-                "url": "https://api.github.com/repos/symfony/yaml/zipball/177a015cb0e19ff4a49e0e2e2c5fc1c1bee07002",
-                "reference": "177a015cb0e19ff4a49e0e2e2c5fc1c1bee07002",
-                "shasum": ""
-            },
-            "require": {
-                "php": ">=5.5.9"
-            },
-            "type": "library",
-            "extra": {
-                "branch-alias": {
-                    "dev-master": "3.0-dev"
+                "reference": "eca9019c88fbe250164affd107bc8057771f3f4d"
+            },
+            "dist": {
+                "type": "zip",
+                "url": "https://api.github.com/repos/symfony/yaml/zipball/eca9019c88fbe250164affd107bc8057771f3f4d",
+                "reference": "eca9019c88fbe250164affd107bc8057771f3f4d",
+                "shasum": ""
+            },
+            "require": {
+                "php": ">=5.3.9"
+            },
+            "type": "library",
+            "extra": {
+                "branch-alias": {
+                    "dev-master": "2.7-dev"
                 }
             },
             "autoload": {
                 "psr-4": {
                     "Symfony\\Component\\Yaml\\": ""
-                },
-                "exclude-from-classmap": [
-                    "/Tests/"
-                ]
+                }
             },
             "notification-url": "https://packagist.org/downloads/",
             "license": [
@@ -3345,7 +2700,7 @@
             ],
             "description": "Symfony Yaml Component",
             "homepage": "https://symfony.com",
-            "time": "2015-11-30 12:36:17"
+            "time": "2015-10-11 09:39:48"
         },
         {
             "name": "twig/twig",
@@ -3752,40 +3107,39 @@
         },
         {
             "name": "zendframework/zend-json",
-            "version": "2.6.0",
+            "version": "2.5.2",
             "source": {
                 "type": "git",
                 "url": "https://github.com/zendframework/zend-json.git",
-                "reference": "e2945611a98e1fefcaaf69969350a0bfa6a8d574"
-            },
-            "dist": {
-                "type": "zip",
-                "url": "https://api.github.com/repos/zendframework/zend-json/zipball/e2945611a98e1fefcaaf69969350a0bfa6a8d574",
-                "reference": "e2945611a98e1fefcaaf69969350a0bfa6a8d574",
-                "shasum": ""
-            },
-            "require": {
-                "php": ">=5.5"
+                "reference": "4a3add6505fd8618728239d8ce35f182dfbdac02"
+            },
+            "dist": {
+                "type": "zip",
+                "url": "https://api.github.com/repos/zendframework/zend-json/zipball/4a3add6505fd8618728239d8ce35f182dfbdac02",
+                "reference": "4a3add6505fd8618728239d8ce35f182dfbdac02",
+                "shasum": ""
+            },
+            "require": {
+                "php": ">=5.5",
+                "zendframework/zend-stdlib": "~2.5"
             },
             "require-dev": {
                 "fabpot/php-cs-fixer": "1.7.*",
                 "phpunit/phpunit": "~4.0",
                 "zendframework/zend-http": "~2.5",
                 "zendframework/zend-server": "~2.5",
-                "zendframework/zend-stdlib": "~2.5",
                 "zendframework/zendxml": "~1.0"
             },
             "suggest": {
                 "zendframework/zend-http": "Zend\\Http component",
                 "zendframework/zend-server": "Zend\\Server component",
-                "zendframework/zend-stdlib": "To use the cache for Zend\\Server",
                 "zendframework/zendxml": "To support Zend\\Json\\Json::fromXml() usage"
             },
             "type": "library",
             "extra": {
                 "branch-alias": {
-                    "dev-master": "2.6-dev",
-                    "dev-develop": "2.7-dev"
+                    "dev-master": "2.5-dev",
+                    "dev-develop": "2.6-dev"
                 }
             },
             "autoload": {
@@ -3803,7 +3157,7 @@
                 "json",
                 "zf2"
             ],
-            "time": "2015-11-18 13:59:33"
+            "time": "2015-08-05 14:45:17"
         },
         {
             "name": "zendframework/zend-math",
